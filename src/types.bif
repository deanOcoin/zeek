--- conflicted
+++ resolved
@@ -182,13 +182,6 @@
 	EVENT_REMOVED,
 %}
 
-<<<<<<< HEAD
-enum ID %{
-	Unknown,
-%}
-
-=======
->>>>>>> 5f5209fc
 enum Mode %{
 	MANUAL = 0,
 	REREAD = 1,
