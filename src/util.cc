// See the file "COPYING" in the main distribution directory for copyright.

#include "config.h"
#include "util-config.h"

#ifdef TIME_WITH_SYS_TIME
# include <sys/time.h>
# include <time.h>
#else
# ifdef HAVE_SYS_TIME_H
#  include <sys/time.h>
# else
#  include <time.h>
# endif
#endif

#include <string>
#include <vector>
#include <algorithm>
#include <ctype.h>
#include <stdio.h>
#include <stdlib.h>
#include <unistd.h>
#include <sys/types.h>
#include <sys/stat.h>
#include <sys/resource.h>
#include <fcntl.h>
#include <stdarg.h>
#include <errno.h>
#include <signal.h>
#include <libgen.h>
#include <openssl/md5.h>
#include <openssl/sha.h>

#ifdef HAVE_MALLINFO
# include <malloc.h>
#endif

#include "input.h"
#include "util.h"
#include "Obj.h"
#include "Val.h"
#include "NetVar.h"
#include "Net.h"
#include "Reporter.h"

/**
 * Return IP address without enclosing brackets and any leading 0x.
 */
std::string extract_ip(const std::string& i)
	{
	std::string s(skip_whitespace(i.c_str()));
	if ( s.size() > 0 && s[0] == '[' )
		s.erase(0, 1);

	if ( s.size() > 1 && s.substr(0, 2) == "0x" )
		s.erase(0, 2);

	size_t pos = 0;
	if ( (pos = s.find(']')) != std::string::npos )
		s = s.substr(0, pos);

	return s;
	}

/**
 * Given a subnet string, return IP address and subnet length separately.
 */
std::string extract_ip_and_len(const std::string& i, int* len)
	{
	size_t pos = i.find('/');
	if ( pos == std::string::npos )
		return i;

	if ( len )
		*len = atoi(i.substr(pos + 1).c_str());

	return extract_ip(i.substr(0, pos));
	}

/**
 * Takes a string, unescapes all characters that are escaped as hex codes
 * (\x##) and turns them into the equivalent ascii-codes. Returns a string
 * containing no escaped values
 *
 * @param str string to unescape
 * @return A str::string without escaped characters.
 */
std::string get_unescaped_string(const std::string& arg_str)
	{
	const char* str = arg_str.c_str();
	char* buf = new char [arg_str.length() + 1]; // it will at most have the same length as str.
	char* bufpos = buf;
	size_t pos = 0;

	while ( pos < arg_str.length() )
		{
		if ( str[pos] == '\\' && str[pos+1] == 'x' &&
		     isxdigit(str[pos+2]) && isxdigit(str[pos+3]) )
			{
				*bufpos = (decode_hex(str[pos+2]) << 4) +
					decode_hex(str[pos+3]);

				pos += 4;
				bufpos++;
			}
		else
			*bufpos++ = str[pos++];
		}

	*bufpos = 0;
	string outstring(buf, bufpos - buf);

	delete [] buf;

	return outstring;
	}

/**
 * Takes a string, escapes characters into equivalent hex codes (\x##), and
 * returns a string containing all escaped values.
 *
 * @param d an ODesc object to store the escaped hex version of the string,
 *          if null one will be allocated and returned from the function.
 * @param str string to escape
 * @param escape_all If true, all characters are escaped. If false, only
 * characters are escaped that are either whitespace or not printable in
 * ASCII.
 * @return A ODesc object containing a list of escaped hex values of the form
 *         \x##, which may be newly allocated if \a d was a null pointer. */
ODesc* get_escaped_string(ODesc* d, const char* str, size_t len,
                          bool escape_all)
	{
	if ( ! d )
		d = new ODesc();

	for ( size_t i = 0; i < len; ++i )
		{
		char c = str[i];

		if ( escape_all || isspace(c) || ! isascii(c) || ! isprint(c) )
			{
			char hex[4] = {'\\', 'x', '0', '0' };
			bytetohex(c, hex + 2);
			d->AddRaw(hex, 4);
			}
		else
			d->AddRaw(&c, 1);
		}

	return d;
	}

std::string get_escaped_string(const char* str, size_t len, bool escape_all)
	{
	ODesc d;
	return get_escaped_string(&d, str, len, escape_all)->Description();
	}

char* copy_string(const char* s)
	{
	if ( ! s )
		return 0;

	char* c = new char[strlen(s)+1];
	strcpy(c, s);
	return c;
	}

int streq(const char* s1, const char* s2)
	{
	return ! strcmp(s1, s2);
	}

int expand_escape(const char*& s)
	{
	switch ( *(s++) ) {
	case 'b': return '\b';
	case 'f': return '\f';
	case 'n': return '\n';
	case 'r': return '\r';
	case 't': return '\t';
	case 'a': return '\a';
	case 'v': return '\v';

	case '0': case '1': case '2': case '3': case '4':
	case '5': case '6': case '7':
		{ // \<octal>{1,3}
		--s;	// put back the first octal digit
		const char* start = s;

		// Don't increment inside loop control
		// because if isdigit() is a macro it might
		// expand into multiple increments ...

		// Here we define a maximum length for escape sequence
		// to allow easy handling of string like: "^H0" as
		// "\0100".

		for ( int len = 0; len < 3 && isascii(*s) && isdigit(*s);
		      ++s, ++len)
			;

		int result;
		if ( sscanf(start, "%3o", &result) != 1 )
			{
			reporter->Warning("bad octal escape: %s ", start);
			result = 0;
			}

		return result;
		}

	case 'x':
		{ /* \x<hex> */
		const char* start = s;

		// Look at most 2 characters, so that "\x0ddir" -> "^Mdir".
		for ( int len = 0; len < 2 && isascii(*s) && isxdigit(*s);
		      ++s, ++len)
			;

		int result;
		if ( sscanf(start, "%2x", &result) != 1 )
			{
			reporter->Warning("bad hexadecimal escape: %s", start);
			result = 0;
			}

		return result;
		}

	default:
		return s[-1];
	}
	}

char* skip_whitespace(char* s)
	{
	while ( *s == ' ' || *s == '\t' )
		++s;
	return s;
	}

const char* skip_whitespace(const char* s)
	{
	while ( *s == ' ' || *s == '\t' )
		++s;
	return s;
	}

char* skip_whitespace(char* s, char* end_of_s)
	{
	while ( s < end_of_s && (*s == ' ' || *s == '\t') )
		++s;
	return s;
	}

const char* skip_whitespace(const char* s, const char* end_of_s)
	{
	while ( s < end_of_s && (*s == ' ' || *s == '\t') )
		++s;
	return s;
	}

char* skip_digits(char* s)
	{
	while ( *s && isdigit(*s) )
		++s;
	return s;
	}

char* get_word(char*& s)
	{
	char* w = s;
	while ( *s && ! isspace(*s) )
		++s;

	if ( *s )
		{
		*s = '\0';	// terminate the word
		s = skip_whitespace(s+1);
		}

	return w;
	}

void get_word(int length, const char* s, int& pwlen, const char*& pw)
	{
	pw = s;

	int len = 0;
	while ( len < length && *s && ! isspace(*s) )
		{
		++s;
		++len;
		}

	pwlen = len;
	}

void to_upper(char* s)
	{
	while ( *s )
		{
		if ( islower(*s) )
			*s = toupper(*s);
		++s;
		}
	}

string to_upper(const std::string& s)
	{
	string t = s;
	std::transform(t.begin(), t.end(), t.begin(), ::toupper);
	return t;
	}

const char* strchr_n(const char* s, const char* end_of_s, char ch)
	{
	for ( ; s < end_of_s; ++s )
		if ( *s == ch )
			return s;

	return 0;
	}

const char* strrchr_n(const char* s, const char* end_of_s, char ch)
	{
	for ( --end_of_s; end_of_s >= s; --end_of_s )
		if ( *end_of_s == ch )
			return end_of_s;

	return 0;
	}

int decode_hex(char ch)
	{
	if ( ch >= '0' && ch <= '9' )
		return ch - '0';

	if ( ch >= 'A' && ch <= 'F' )
		return ch - 'A' + 10;

	if ( ch >= 'a' && ch <= 'f' )
		return ch - 'a' + 10;

	return -1;
	}

unsigned char encode_hex(int h)
	{
	static const char hex[16] = {
		'0', '1', '2', '3', '4', '5', '6', '7', '8',
		'9', 'A', 'B', 'C', 'D', 'E', 'F'
	};

	if  ( h < 0 || h > 15 )
		{
		reporter->InternalWarning("illegal value for encode_hex: %d", h);
		return 'X';
		}

	return hex[h];
	}

// Same as strpbrk except that s is not NUL-terminated, but limited by
// len. Note that '\0' is always implicitly contained in charset.
const char* strpbrk_n(size_t len, const char* s, const char* charset)
	{
	for ( const char* p = s; p < s + len; ++p )
		if ( strchr(charset, *p) )
			return p;

	return 0;
	}

int strcasecmp_n(int b_len, const char* b, const char* t)
	{
	if ( ! b )
		return -1;

	int i;
	for ( i = 0; i < b_len; ++i )
		{
		char c1 = islower(b[i]) ? toupper(b[i]) : b[i];
		char c2 = islower(t[i]) ? toupper(t[i]) : t[i];

		if ( c1 < c2 )
			return -1;

		if ( c1 > c2 )
			return 1;
		}

	return t[i] != '\0';
	}

#ifndef HAVE_STRCASESTR
// This code is derived from software contributed to BSD by Chris Torek.
char* strcasestr(const char* s, const char* find)
	{
	char c = *find++;
	if ( c )
		{
		c = tolower((unsigned char) c);

		size_t len = strlen(find);

		do {
			char sc;
			do {
				sc = *s++;
				if ( sc == 0 )
					return 0;
			} while ( char(tolower((unsigned char) sc)) != c );
		} while ( strcasecmp_n(len, s, find) != 0 );

		--s;
		}

	return (char*) s;
	}
#endif

template<class T> int atoi_n(int len, const char* s, const char** end, int base, T& result)
	{
	T n = 0;
	int neg = 0;

	if ( len > 0 && *s == '-' )
		{
		neg = 1;
		--len; ++s;
		}

	int i;
	for ( i = 0; i < len; ++i )
		{
		unsigned int d;

		if ( isdigit(s[i]) )
			d = s[i] - '0';

		else if ( s[i] >= 'a' && s[i] < 'a' - 10 + base )
			d = s[i] - 'a' + 10;

		else if ( s[i] >= 'A' && s[i] < 'A' - 10 + base )
			d = s[i] - 'A' + 10;

		else if ( i > 0 )
			break;

		else
			return 0;

		n = n * base + d;
		}

	if ( neg )
		result = -n;
	else
		result = n;

	if ( end )
		*end = s + i;

	return 1;
	}

// Instantiate the ones we need.
template int atoi_n<int>(int len, const char* s, const char** end, int base, int& result);
template int atoi_n<uint16_t>(int len, const char* s, const char** end, int base, uint16_t& result);
template int atoi_n<uint32_t>(int len, const char* s, const char** end, int base, uint32_t& result);
template int atoi_n<int64_t>(int len, const char* s, const char** end, int base, int64_t& result);
template int atoi_n<uint64_t>(int len, const char* s, const char** end, int base, uint64_t& result);

char* uitoa_n(uint64 value, char* str, int n, int base, const char* prefix)
	{
	static char dig[] = "0123456789abcdefghijklmnopqrstuvwxyzABCDEFGHIJKLMNOPQRSTUVWXYZ";

	assert(n);

	int i = 0;
	uint64 v;
	char* p, *q;
	char c;

	if ( prefix )
		{
		strncpy(str, prefix, n);
		str[n-1] = '\0';
		i += strlen(prefix);
		}

	if ( i >= n - 1 )
		return str;

	v = value;

	do {
		str[i++] = dig[v % base];
		v /= base;
	} while ( v && i < n - 1 );

	str[i] = '\0';

	return str;
	}


int strstr_n(const int big_len, const u_char* big,
		const int little_len, const u_char* little)
	{
	if ( little_len > big_len )
		return -1;

	for ( int i = 0; i <= big_len - little_len; ++i )
		{
		if ( ! memcmp(big + i, little, little_len) )
			return i;
		}

	return -1;
	}

int fputs(int len, const char* s, FILE* fp)
	{
	for ( int i = 0; i < len; ++i )
		if ( fputc(s[i], fp) == EOF )
			return EOF;
	return 0;
	}

bool is_printable(const char* s, int len)
	{
	while ( --len >= 0 )
		if ( ! isprint(*s++) )
			return false;
	return true;
	}

const char* fmt_bytes(const char* data, int len)
	{
	static char buf[1024];
	char* p = buf;

	for ( int i = 0; i < len && p - buf < int(sizeof(buf)); ++i )
		{
		if ( isprint(data[i]) )
			*p++ = data[i];
		else
			p += snprintf(p, sizeof(buf) - (p - buf),
					"\\x%02x", (unsigned char) data[i]);
		}

	if ( p - buf < int(sizeof(buf)) )
		*p = '\0';
	else
		buf[sizeof(buf) - 1] = '\0';

	return buf;
	}

const char* fmt(const char* format, ...)
	{
	static char* buf = 0;
	static unsigned int buf_len = 1024;

	if ( ! buf )
		buf = (char*) safe_malloc(buf_len);

	va_list al;
	va_start(al, format);
	int n = safe_vsnprintf(buf, buf_len, format, al);
	va_end(al);

	if ( (unsigned int) n >= buf_len )
		{ // Not enough room, grow the buffer.
		buf_len = n + 32;
		buf = (char*) safe_realloc(buf, buf_len);

		// Is it portable to restart?
		va_start(al, format);
		n = safe_vsnprintf(buf, buf_len, format, al);
		va_end(al);

		if ( (unsigned int) n >= buf_len )
			reporter->InternalError("confusion reformatting in fmt()");
		}

	return buf;
	}

const char* fmt_access_time(double t)
	{
	static char buf[256];
	time_t time = (time_t) t;
	strftime(buf, sizeof(buf), "%d/%m-%H:%M", localtime(&time));
	return buf;
	}

bool ensure_intermediate_dirs(const char* dirname)
	{
	if ( ! dirname || strlen(dirname) == 0 )
		return false;

	bool absolute = dirname[0] == '/';
	string path = normalize_path(dirname);

	vector<string> path_components;
	tokenize_string(path, "/", &path_components);

	string current_dir;

	for ( size_t i = 0; i < path_components.size(); ++i )
		{
		if ( i > 0 || absolute )
			current_dir += "/";

		current_dir += path_components[i];

		if ( ! ensure_dir(current_dir.c_str()) )
			return false;
		}

	return true;
	}

bool ensure_dir(const char *dirname)
	{
	struct stat st;
	if ( stat(dirname, &st) < 0 )
		{
		if ( errno != ENOENT )
			{
			reporter->Warning("can't stat directory %s: %s",
				dirname, strerror(errno));
			return false;
			}

		if ( mkdir(dirname, 0700) < 0 )
			{
			reporter->Warning("can't create directory %s: %s",
				dirname, strerror(errno));
			return false;
			}
		}

	else if ( ! S_ISDIR(st.st_mode) )
		{
		reporter->Warning("%s exists but is not a directory", dirname);
		return false;
		}

	return true;
	}

bool is_dir(const std::string& path)
	{
	struct stat st;
	if ( stat(path.c_str(), &st) < 0 )
		{
		if ( errno != ENOENT )
			reporter->Warning("can't stat %s: %s", path.c_str(), strerror(errno));

		return false;
		}

	return S_ISDIR(st.st_mode);
	}

bool is_file(const std::string& path)
	{
	struct stat st;
	if ( stat(path.c_str(), &st) < 0 )
		{
		if ( errno != ENOENT )
			reporter->Warning("can't stat %s: %s", path.c_str(), strerror(errno));

		return false;
		}

	return S_ISREG(st.st_mode);
	}

string strreplace(const string& s, const string& o, const string& n)
	{
	string r = s;

	while ( true )
		{
		size_t i = r.find(o);

		if ( i == std::string::npos )
			break;

		r.replace(i, o.size(), n);
		}

	return r;
}

std::string strstrip(std::string s)
	{
	s.erase(s.begin(), std::find_if(s.begin(), s.end(), std::not1(std::ptr_fun<int, int>(std::isspace))));
	s.erase(std::find_if(s.rbegin(), s.rend(), std::not1(std::ptr_fun<int, int>(std::isspace))).base(), s.end());
	return s;
	}

int hmac_key_set = 0;
uint8 shared_hmac_md5_key[16];

void hmac_md5(size_t size, const unsigned char* bytes, unsigned char digest[16])
	{
	if ( ! hmac_key_set )
		reporter->InternalError("HMAC-MD5 invoked before the HMAC key is set");

	MD5(bytes, size, digest);

	for ( int i = 0; i < 16; ++i )
		digest[i] ^= shared_hmac_md5_key[i];

	MD5(digest, 16, digest);
	}

static bool read_random_seeds(const char* read_file, uint32* seed,
				uint32* buf, int bufsiz)
	{
	FILE* f = 0;

	if ( ! (f = fopen(read_file, "r")) )
		{
		reporter->Warning("Could not open seed file '%s': %s",
				read_file, strerror(errno));
		return false;
		}

	// Read seed for srandom().
	if ( fscanf(f, "%u", seed) != 1 )
		{
		fclose(f);
		return false;
		}

	// Read seeds for MD5.
	for ( int i = 0; i < bufsiz; ++i )
		{
		int tmp;
		if ( fscanf(f, "%u", &tmp) != 1 )
			{
			fclose(f);
			return false;
			}

		buf[i] = tmp;
		}

	fclose(f);
	return true;
	}

static bool write_random_seeds(const char* write_file, uint32 seed,
				uint32* buf, int bufsiz)
	{
	FILE* f = 0;

	if ( ! (f = fopen(write_file, "w+")) )
		{
		reporter->Warning("Could not create seed file '%s': %s",
				write_file, strerror(errno));
		return false;
		}

	fprintf(f, "%u\n", seed);

	for ( int i = 0; i < bufsiz; ++i )
		fprintf(f, "%u\n", buf[i]);

	fclose(f);
	return true;
	}

static bool bro_rand_determistic = false;
static unsigned int bro_rand_state = 0;
static bool first_seed_saved = false;
static unsigned int first_seed = 0;

static void bro_srandom(unsigned int seed, bool deterministic)
	{
	bro_rand_state = seed;
	bro_rand_determistic = deterministic;

	srandom(seed);
	}

void bro_srandom(unsigned int seed)
	{
	if ( bro_rand_determistic )
		bro_rand_state = seed;
	else
		srandom(seed);
	}

void init_random_seed(uint32 seed, const char* read_file, const char* write_file)
	{
	static const int bufsiz = 16;
	uint32 buf[bufsiz];
	memset(buf, 0, sizeof(buf));
	int pos = 0;	// accumulates entropy
	bool seeds_done = false;

	if ( read_file )
		{
		if ( ! read_random_seeds(read_file, &seed, buf, bufsiz) )
			reporter->Error("Could not load seeds from file '%s'.\n",
					read_file);
		else
			seeds_done = true;
		}

	if ( ! seeds_done )
		{
		// Gather up some entropy.
		gettimeofday((struct timeval *)(buf + pos), 0);
		pos += sizeof(struct timeval) / sizeof(uint32);

#if defined(O_NONBLOCK)
		int fd = open("/dev/random", O_RDONLY | O_NONBLOCK);
#elif defined(O_NDELAY)
		int fd = open("/dev/random", O_RDONLY | O_NDELAY);
#else
		int fd = open("/dev/random", O_RDONLY);
#endif

		if ( fd >= 0 )
			{
			int amt = read(fd, buf + pos,
					sizeof(uint32) * (bufsiz - pos));
			safe_close(fd);

			if ( amt > 0 )
				pos += amt / sizeof(uint32);
			else
				// Clear errno, which can be set on some
				// systems due to a lack of entropy.
				errno = 0;
			}

		if ( pos < bufsiz )
			{
			buf[pos++] = getpid();

			if ( pos < bufsiz )
				buf[pos++] = getuid();
			}

		if ( ! seed )
			{
			for ( int i = 0; i < pos; ++i )
				{
				seed ^= buf[i];
				seed = (seed << 1) | (seed >> 31);
				}
			}
		else
			seeds_done = true;
		}

	bro_srandom(seed, seeds_done);

	if ( ! first_seed_saved )
		{
		first_seed = seed;
		first_seed_saved = true;
		}

	if ( ! hmac_key_set )
		{
		MD5((const u_char*) buf, sizeof(buf), shared_hmac_md5_key);
		hmac_key_set = 1;
		}

	if ( write_file && ! write_random_seeds(write_file, seed, buf, bufsiz) )
		reporter->Error("Could not write seeds to file '%s'.\n",
				write_file);
	}

unsigned int initial_seed()
	{
	return first_seed;
	}

bool have_random_seed()
	{
	return bro_rand_determistic;
	}

unsigned int bro_prng(unsigned int  state)
	{
	// Use our own simple linear congruence PRNG to make sure we are
	// predictable across platforms.
	static const long int m = 2147483647;
	static const long int a = 16807;
	const long int q = m / a;
	const long int r = m % a;

	state = a * ( state % q ) - r * ( state / q );

	if ( state <= 0 )
		state += m;

	return state;
	}

long int bro_random()
	{
	if ( ! bro_rand_determistic )
		return random(); // Use system PRNG.

	bro_rand_state = bro_prng(bro_rand_state);

	return bro_rand_state;
	}

// Returns a 64-bit random string.
uint64 rand64bit()
	{
	uint64 base = 0;
	int i;

	for ( i = 1; i <= 4; ++i )
		base = (base<<16) | bro_random();
	return base;
	}

int int_list_cmp(const void* v1, const void* v2)
	{
	ptr_compat_int i1 = *(ptr_compat_int*) v1;
	ptr_compat_int i2 = *(ptr_compat_int*) v2;

	if ( i1 < i2 )
		return -1;
	else if ( i1 == i2 )
		return 0;
	else
		return 1;
	}

static string bro_path_value;

const std::string& bro_path()
	{
	if ( bro_path_value.empty() )
		{
		const char* path = getenv("BROPATH");
		if ( ! path )
			path = ".:"
			BRO_SCRIPT_INSTALL_PATH ":"
			BRO_SCRIPT_INSTALL_PATH "/policy" ":"
			BRO_SCRIPT_INSTALL_PATH "/site";

		bro_path_value = path;
		}

	return bro_path_value;
	}

extern void add_to_bro_path(const string& dir)
	{
	// Make sure path is initialized.
	bro_path();

	bro_path_value += string(":") + dir;
	}

<<<<<<< HEAD
const char* bro_magic_path()
	{
	const char* path = getenv("BROMAGIC");

	if ( ! path )
		path = BRO_MAGIC_INSTALL_PATH;

	return path;
	}

const char* bro_plugin_path()
	{
	const char* path = getenv("BRO_PLUGIN_PATH");

	if ( ! path )
		path = BRO_PLUGIN_INSTALL_PATH;

	return path;
	}

=======
>>>>>>> 37dd3312
string bro_prefixes()
	{
	string rval;

	loop_over_list(prefixes, j)
		if ( j == 0 )
			rval.append(prefixes[j]);
		else
			rval.append(":").append(prefixes[j]);

	return rval;
	}

const char* PACKAGE_LOADER = "__load__.bro";

FILE* open_file(const string& path, const string& mode)
	{
	if ( path.empty() )
		return 0;

	FILE* rval = fopen(path.c_str(), mode.c_str());

	if ( ! rval )
		{
		char buf[256];
		strerror_r(errno, buf, sizeof(buf));
		reporter->Error("Failed to open file %s: %s", filename, buf);
		}

	return rval;
	}

static bool can_read(const string& path)
	{
	return access(path.c_str(), R_OK) == 0;
	}

FILE* open_package(string& path, const string& mode)
	{
	string arg_path = path;
	path.append("/").append(PACKAGE_LOADER);

	if ( can_read(path) )
		return open_file(path, mode);

	reporter->Error("Failed to open package '%s': missing '%s' file",
	                arg_path.c_str(), PACKAGE_LOADER);
	return 0;
	}

void SafePathOp::CheckValid(const char* op_result, const char* path,
                            bool error_aborts)
	{
	if ( op_result )
		{
		result = op_result;
		error = false;
		}
	else
		{
		if ( error_aborts )
			reporter->InternalError("Path operation failed on %s: %s",
			                        path ? path : "<null>", strerror(errno));
		else
			error = true;
		}
	}

SafeDirname::SafeDirname(const char* path, bool error_aborts)
	: SafePathOp()
	{
	DoFunc(path ? path : "", error_aborts);
	}

SafeDirname::SafeDirname(const string& path, bool error_aborts)
	: SafePathOp()
	{
	DoFunc(path, error_aborts);
	}

void SafeDirname::DoFunc(const string& path, bool error_aborts)
	{
	char* tmp = copy_string(path.c_str());
	CheckValid(dirname(tmp), tmp, error_aborts);
	delete [] tmp;
	}

SafeBasename::SafeBasename(const char* path, bool error_aborts)
	: SafePathOp()
	{
	DoFunc(path ? path : "", error_aborts);
	}

SafeBasename::SafeBasename(const string& path, bool error_aborts)
	: SafePathOp()
	{
	DoFunc(path, error_aborts);
	}

void SafeBasename::DoFunc(const string& path, bool error_aborts)
	{
	char* tmp = copy_string(path.c_str());
	CheckValid(basename(tmp), tmp, error_aborts);
	delete [] tmp;
	}

string implode_string_vector(const std::vector<std::string>& v,
                             const std::string& delim)
	{
	string rval;

	for ( size_t i = 0; i < v.size(); ++i )
		{
		if ( i > 0 )
			rval += delim;

		rval += v[i];
		}

	return rval;
	}

string flatten_script_name(const string& name, const string& prefix)
	{
	string rval = prefix;

	if ( ! rval.empty() )
		rval.append(".");

	if ( SafeBasename(name).result == PACKAGE_LOADER )
		rval.append(SafeDirname(name).result);
	else
		rval.append(name);

	size_t i;

	while ( (i = rval.find('/')) != string::npos )
		rval[i] = '.';

	return rval;
	}

vector<string>* tokenize_string(string input, const string& delim,
                                vector<string>* rval)
	{
	if ( ! rval )
		rval = new vector<string>();

	size_t n;

	while ( (n = input.find(delim)) != string::npos )
		{
		rval->push_back(input.substr(0, n));
		input.erase(0, n + 1);
		}

	rval->push_back(input);
	return rval;
	}


string normalize_path(const string& path)
	{
	size_t n;
	vector<string> components, final_components;
	string new_path;

	if ( path[0] == '/' )
		new_path = "/";

	tokenize_string(path, "/", &components);

	vector<string>::const_iterator it;
	for ( it = components.begin(); it != components.end(); ++it )
		{
		if ( *it == "" ) continue;
		final_components.push_back(*it);

		if ( *it == "." && it != components.begin() )
			final_components.pop_back();
		else if ( *it == ".." && final_components[0] != ".." )
			{
			final_components.pop_back();
			final_components.pop_back();
			}
		}

	for ( it = final_components.begin(); it != final_components.end(); ++it )
		{
		new_path.append(*it);
		new_path.append("/");
		}

	if ( new_path.size() > 1 && new_path[new_path.size() - 1] == '/' )
		new_path.erase(new_path.size() - 1);

	return new_path;
	}

string without_bropath_component(const string& path)
	{
	string rval = normalize_path(path);

	vector<string> paths;
	tokenize_string(bro_path(), ":", &paths);

	for ( size_t i = 0; i < paths.size(); ++i )
		{
		string common = normalize_path(paths[i]);

		if ( rval.find(common) != 0 )
			continue;

		// Found the containing directory.
		rval.erase(0, common.size());

		// Remove leading path separators.
		while ( rval.size() && rval[0] == '/' )
			rval.erase(0, 1);

		return rval;
		}

	return rval;
	}

static string find_file_in_path(const string& filename, const string& path,
                                const string& opt_ext = "")
	{
	if ( filename.empty() )
		return string();

	// If file name is an absolute path, searching within *path* is pointless.
	if ( filename[0] == '/' )
		{
		if ( can_read(filename) )
			return filename;
		else
			return string();
		}

	string abs_path = path + '/' + filename;

	if ( ! opt_ext.empty() )
		{
		string with_ext = abs_path + '.' + opt_ext;

		if ( can_read(with_ext) )
			return with_ext;
		}

	if ( can_read(abs_path) )
		return abs_path;

	return string();
	}

string find_file(const string& filename, const string& path_set,
                 const string& opt_ext)
	{
	vector<string> paths;
	tokenize_string(path_set, ":", &paths);

	for ( size_t n = 0; n < paths.size(); ++n )
		{
		string f = find_file_in_path(filename, paths[n], opt_ext);

		if ( ! f.empty() )
			return f;
		}

	return string();
	}

FILE* rotate_file(const char* name, RecordVal* rotate_info)
	{
	// Build file names.
	const int buflen = strlen(name) + 128;

	char tmpname[buflen], newname[buflen+4];

	safe_snprintf(newname, buflen, "%s.%d.%.06f.tmp",
			name, getpid(), network_time);
	newname[buflen-1] = '\0';
	strcpy(tmpname, newname);
	strcat(tmpname, ".tmp");

	// First open the new file using a temporary name.
	FILE* newf = fopen(tmpname, "w");
	if ( ! newf )
		{
		reporter->Error("rotate_file: can't open %s: %s", tmpname, strerror(errno));
		return 0;
		}

	// Then move old file to "<name>.<pid>.<timestamp>" and make sure
	// it really gets created.
	struct stat dummy;
	if ( link(name, newname) < 0 || stat(newname, &dummy) < 0 )
		{
		reporter->Error("rotate_file: can't move %s to %s: %s", name, newname, strerror(errno));
		fclose(newf);
		unlink(newname);
		unlink(tmpname);
		return 0;
		}

	// Close current file, and move the tmp to its place.
	if ( unlink(name) < 0 || link(tmpname, name) < 0 || unlink(tmpname) < 0 )
		{
		reporter->Error("rotate_file: can't move %s to %s: %s", tmpname, name, strerror(errno));
		exit(1);	// hard to fix, but shouldn't happen anyway...
		}

	// Init rotate_info.
	if ( rotate_info )
		{
		rotate_info->Assign(0, new StringVal(name));
		rotate_info->Assign(1, new StringVal(newname));
		rotate_info->Assign(2, new Val(network_time, TYPE_TIME));
		rotate_info->Assign(3, new Val(network_time, TYPE_TIME));
		}

	return newf;
	}

const char* log_file_name(const char* tag)
	{
	const char* env = getenv("BRO_LOG_SUFFIX");
	return fmt("%s.%s", tag, (env ? env : "log"));
	}

double parse_rotate_base_time(const char* rotate_base_time)
	{
	double base = -1;

	if ( rotate_base_time && rotate_base_time[0] != '\0' )
		{
		struct tm t;
		if ( ! strptime(rotate_base_time, "%H:%M", &t) )
			reporter->Error("calc_next_rotate(): can't parse rotation base time");
		else
			base = t.tm_min * 60 + t.tm_hour * 60 * 60;
		}

	return base;
	}

double calc_next_rotate(double current, double interval, double base)
	{
	// Calculate start of day.
	time_t teatime = time_t(current);

	struct tm t;
	t = *localtime_r(&teatime, &t);
	t.tm_hour = t.tm_min = t.tm_sec = 0;
	double startofday = mktime(&t);

	if ( base < 0 )
		// No base time given. To get nice timestamps, we round
		// the time up to the next multiple of the rotation interval.
		return floor(current / interval) * interval
			+ interval - current;

	// current < startofday + base + i * interval <= current + interval
	return startofday + base +
		ceil((current - startofday - base) / interval) * interval -
			current;
	}


RETSIGTYPE sig_handler(int signo);

void terminate_processing()
	{
	if ( ! terminating )
		sig_handler(SIGTERM);
	}

extern const char* proc_status_file;
void _set_processing_status(const char* status)
	{
	if ( ! proc_status_file )
		return;

	// This function can be called from a signal context, so we have to
	// make sure to only call reentrant functions and to restore errno
	// afterwards.

	int old_errno = errno;

	int fd = open(proc_status_file, O_CREAT | O_WRONLY | O_TRUNC, 0700);

	if ( fd < 0 )
		{
		char buf[256];
		strerror_r(errno, buf, sizeof(buf));
		reporter->Error("Failed to open process status file '%s': %s",
		                proc_status_file, buf);
		errno = old_errno;
		return;
		}

	int len = strlen(status);
	while ( len )
		{
		int n = write(fd, status, len);

		if ( n < 0 && errno != EINTR && errno != EAGAIN )
			// Ignore errors, as they're too difficult to
			// safely report here.
			break;

		status += n;
		len -= n;
		}

	safe_close(fd);

	errno = old_errno;
	}

double current_time(bool real)
	{
	struct timeval tv;
	if ( gettimeofday(&tv, 0) < 0 )
		reporter->InternalError("gettimeofday failed in current_time()");

	double t = double(tv.tv_sec) + double(tv.tv_usec) / 1e6;

	if ( ! pseudo_realtime || real || pkt_srcs.length() == 0 )
		return t;

	// This obviously only works for a single source ...
	PktSrc* src = pkt_srcs[0];

	if ( net_is_processing_suspended() )
		return src->CurrentPacketTimestamp();

	// We don't scale with pseudo_realtime here as that would give us a
	// jumping real-time.
	return src->CurrentPacketTimestamp() +
		(t - src->CurrentPacketWallClock());
	}

struct timeval double_to_timeval(double t)
	{
	struct timeval tv;

	double t1 = floor(t);
	tv.tv_sec = int(t1);
	tv.tv_usec = int((t - t1) * 1e6 + 0.5);

	return tv;
	}

int time_compare(struct timeval* tv_a, struct timeval* tv_b)
	{
	if ( tv_a->tv_sec == tv_b->tv_sec )
		return tv_a->tv_usec - tv_b->tv_usec;
	else
		return tv_a->tv_sec - tv_b->tv_sec;
	}

struct UIDEntry {
	UIDEntry() : key(0, 0), needs_init(true) { }
	UIDEntry(const uint64 i) : key(i, 0), needs_init(false) { }

	struct UIDKey {
		UIDKey(uint64 i, uint64 c) : instance(i), counter(c) { }
		uint64 instance;
		uint64 counter;
	} key;

	bool needs_init;
};

static std::vector<UIDEntry> uid_pool;

uint64 calculate_unique_id()
	{
	return calculate_unique_id(UID_POOL_DEFAULT_INTERNAL);
	}

uint64 calculate_unique_id(size_t pool)
	{
	uint64 uid_instance = 0;

	if( pool >= uid_pool.size() )
		{
		if ( pool < 10000 )
			uid_pool.resize(pool + 1);
		else
			{
			reporter->Warning("pool passed to calculate_unique_id() too large, using default");
			pool = UID_POOL_DEFAULT_INTERNAL;
			}
		}

	if ( uid_pool[pool].needs_init )
		{
		// This is the first time we need a UID for this pool.
		if ( ! have_random_seed() )
			{
			// If we don't need deterministic output (as
			// indicated by a set seed), we calculate the
			// instance ID by hashing something likely to be
			// globally unique.
			struct {
				char hostname[120];
				uint64 pool;
				struct timeval time;
				pid_t pid;
				int rnd;
			} unique;

			memset(&unique, 0, sizeof(unique)); // Make valgrind happy.
			gethostname(unique.hostname, 120);
			unique.hostname[sizeof(unique.hostname)-1] = '\0';
			gettimeofday(&unique.time, 0);
			unique.pool = (uint64) pool;
			unique.pid = getpid();
			unique.rnd = bro_random();

			uid_instance = HashKey::HashBytes(&unique, sizeof(unique));
			++uid_instance; // Now it's larger than zero.
			}
		else
			// Generate determistic UIDs for each individual pool.
			uid_instance = pool;

		// Our instance is unique.  Huzzah.
		uid_pool[pool] = UIDEntry(uid_instance);
		}

	assert(!uid_pool[pool].needs_init);
	assert(uid_pool[pool].key.instance != 0);

	++uid_pool[pool].key.counter;
	return HashKey::HashBytes(&(uid_pool[pool].key), sizeof(uid_pool[pool].key));
	}

bool safe_write(int fd, const char* data, int len)
	{
	while ( len > 0 )
		{
		int n = write(fd, data, len);

		if ( n < 0 )
			{
			if ( errno == EINTR )
				continue;

			fprintf(stderr, "safe_write error: %d\n", errno);
			abort();

			return false;
			}

		data += n;
		len -= n;
		}

	return true;
	}

bool safe_pwrite(int fd, const unsigned char* data, size_t len, size_t offset)
	{
	while ( len != 0 )
		{
		ssize_t n = pwrite(fd, data, len, offset);

		if ( n < 0 )
			{
			if ( errno == EINTR )
				continue;

			fprintf(stderr, "safe_write error: %d\n", errno);
			abort();

			return false;
			}

		data += n;
		offset +=n;
		len -= n;
		}

	return true;
	}

void safe_close(int fd)
	{
	/*
	 * Failure cases of close(2) are ...
	 * EBADF: Indicative of programming logic error that needs to be fixed, we
	 *        should always be attempting to close a valid file descriptor.
	 * EINTR: Ignore signal interruptions, most implementations will actually
	 *        reclaim the open descriptor and POSIX standard doesn't leave many
	 *        options by declaring the state of the descriptor as "unspecified".
	 *        Attempting to inspect actual state or re-attempt close() is not
	 *        thread safe.
	 * EIO:   Again the state of descriptor is "unspecified", but don't recover
	 *        from an I/O error, safe_write() won't either.
	 *
	 * Note that we don't use the reporter here to allow use from different threads.
	 */
	if ( close(fd) < 0 && errno != EINTR )
		{
		char buf[128];
		strerror_r(errno, buf, sizeof(buf));
		fprintf(stderr, "safe_close error %d: %s\n", errno, buf);
		abort();
		}
	}

extern "C" void out_of_memory(const char* where)
	{
	fprintf(stderr, "out of memory in %s.\n", where);

	if ( reporter )
		// Guess that might fail here if memory is really tight ...
		reporter->FatalError("out of memory in %s.\n", where);

	abort();
	}

void get_memory_usage(unsigned int* total, unsigned int* malloced)
	{
	unsigned int ret_total;

#ifdef HAVE_MALLINFO
	// For memory, getrusage() gives bogus results on Linux. Grmpf.
	struct mallinfo mi = mallinfo();

	if ( malloced )
		*malloced = mi.uordblks;

#endif

	struct rusage r;
	getrusage(RUSAGE_SELF, &r);

	// At least on FreeBSD it's in KB.
	ret_total = r.ru_maxrss * 1024;

	if ( total )
		*total = ret_total;
	}

#ifdef malloc

#undef malloc
#undef realloc
#undef free

extern "C" {
void* malloc(size_t);
void* realloc(void*, size_t);
void free(void*);
}

static int malloc_debug = 0;

void* debug_malloc(size_t t)
	{
	void* v = malloc(t);
	if ( malloc_debug )
		printf("%.6f malloc %x %d\n", network_time, v, t);
	return v;
	}

void* debug_realloc(void* v, size_t t)
	{
	v = realloc(v, t);
	if ( malloc_debug )
		printf("%.6f realloc %x %d\n", network_time, v, t);
	return v;
	}

void debug_free(void* v)
	{
	if ( malloc_debug )
		printf("%.6f free %x\n", network_time, v);
	free(v);
	}

void* operator new(size_t t)
	{
	void* v = malloc(t);
	if ( malloc_debug )
		printf("%.6f new %x %d\n", network_time, v, t);
	return v;
	}

void* operator new[](size_t t)
	{
	void* v = malloc(t);
	if ( malloc_debug )
		printf("%.6f new[] %x %d\n", network_time, v, t);
	return v;
	}

void operator delete(void* v)
	{
	if ( malloc_debug )
		printf("%.6f delete %x\n", network_time, v);
	free(v);
	}

void operator delete[](void* v)
	{
	if ( malloc_debug )
		printf("%.6f delete %x\n", network_time, v);
	free(v);
	}

#endif

<<<<<<< HEAD
void bro_init_magic(magic_t* cookie_ptr, int flags)
	{
	if ( ! cookie_ptr || *cookie_ptr )
		return;

	*cookie_ptr = magic_open(flags);

	// Always use Bro's custom magic database.
	const char* database = bro_magic_path();

	if ( ! *cookie_ptr )
		{
		const char* err = magic_error(*cookie_ptr);
		reporter->InternalError("can't init libmagic: %s",
		                        err ? err : "unknown");
		}

	else if ( magic_load(*cookie_ptr, database) < 0 )
		{
		const char* err = magic_error(*cookie_ptr);
		reporter->InternalError("can't load magic file %s: %s", database,
		                        err ? err : "unknown");
		magic_close(*cookie_ptr);
		*cookie_ptr = 0;
		}
	}

const char* bro_magic_buffer(magic_t cookie, const void* buffer, size_t length)
	{
	const char* rval = magic_buffer(cookie, buffer, length);
	if ( ! rval )
		{
		const char* err = magic_error(cookie);
		reporter->Error("magic_buffer error: %s", err ? err : "unknown");
		}

	return rval;
	}

std::string canonify_name(const std::string& name)
=======
const char* canonify_name(const char* name)
>>>>>>> 37dd3312
	{
	unsigned int len = name.size();
	std::string nname;

	for ( unsigned int i = 0; i < len; i++ )
		{
		char c = isalnum(name[i]) ? name[i] : '_';
		nname += toupper(c);
		}

	return nname;
	}<|MERGE_RESOLUTION|>--- conflicted
+++ resolved
@@ -974,17 +974,6 @@
 	bro_path_value += string(":") + dir;
 	}
 
-<<<<<<< HEAD
-const char* bro_magic_path()
-	{
-	const char* path = getenv("BROMAGIC");
-
-	if ( ! path )
-		path = BRO_MAGIC_INSTALL_PATH;
-
-	return path;
-	}
-
 const char* bro_plugin_path()
 	{
 	const char* path = getenv("BRO_PLUGIN_PATH");
@@ -995,8 +984,6 @@
 	return path;
 	}
 
-=======
->>>>>>> 37dd3312
 string bro_prefixes()
 	{
 	string rval;
@@ -1716,50 +1703,7 @@
 
 #endif
 
-<<<<<<< HEAD
-void bro_init_magic(magic_t* cookie_ptr, int flags)
-	{
-	if ( ! cookie_ptr || *cookie_ptr )
-		return;
-
-	*cookie_ptr = magic_open(flags);
-
-	// Always use Bro's custom magic database.
-	const char* database = bro_magic_path();
-
-	if ( ! *cookie_ptr )
-		{
-		const char* err = magic_error(*cookie_ptr);
-		reporter->InternalError("can't init libmagic: %s",
-		                        err ? err : "unknown");
-		}
-
-	else if ( magic_load(*cookie_ptr, database) < 0 )
-		{
-		const char* err = magic_error(*cookie_ptr);
-		reporter->InternalError("can't load magic file %s: %s", database,
-		                        err ? err : "unknown");
-		magic_close(*cookie_ptr);
-		*cookie_ptr = 0;
-		}
-	}
-
-const char* bro_magic_buffer(magic_t cookie, const void* buffer, size_t length)
-	{
-	const char* rval = magic_buffer(cookie, buffer, length);
-	if ( ! rval )
-		{
-		const char* err = magic_error(cookie);
-		reporter->Error("magic_buffer error: %s", err ? err : "unknown");
-		}
-
-	return rval;
-	}
-
 std::string canonify_name(const std::string& name)
-=======
-const char* canonify_name(const char* name)
->>>>>>> 37dd3312
 	{
 	unsigned int len = name.size();
 	std::string nname;
