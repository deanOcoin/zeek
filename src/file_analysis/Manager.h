--- conflicted
+++ resolved
@@ -277,7 +277,6 @@
 	Analyzer* InstantiateAnalyzer(Tag tag, RecordVal* args, File* f) const;
 
 	/**
-<<<<<<< HEAD
 	 * Registers a MIME type for an analyzer. Once registered, files of
 	 * that MIME type will automatically get a corresponding analyzer
 	 * assigned.
@@ -332,7 +331,8 @@
 	 *
 	 */
 	bool UnregisterAnalyzerForMIMEType(Tag tag, const string& mtype);
-=======
+
+    /**
 	 * Returns a set of all matching MIME magic signatures for a given
 	 * chunk of data.
 	 * @param data A chunk of bytes to match magic MIME signatures against.
@@ -354,7 +354,6 @@
 	 *          match, or an empty string if nothing matched.
 	 */
 	std::string DetectMIME(const u_char* data, uint64 len) const;
->>>>>>> 37dd3312
 
 protected:
 	friend class FileTimer;
@@ -439,11 +438,8 @@
 	PDict(File) id_map;  /**< Map file ID to file_analysis::File records. */
 	PDict(bool) ignored; /**< Ignored files.  Will be finally removed on EOF. */
 	string current_file_id;	/**< Hash of what get_file_handle event sets. */
-<<<<<<< HEAD
+	RuleFileMagicState* magic_state;	/**< File magic signature match state. */
 	MIMEMap mime_types;/**< Mapping of MIME types to analyzers. */
-=======
-	RuleFileMagicState* magic_state;	/**< File magic signature match state. */
->>>>>>> 37dd3312
 
 	static TableVal* disabled;	/**< Table of disabled analyzers. */
 	static TableType* tag_set_type;	/**< Type for set[tag]. */
