--- conflicted
+++ resolved
@@ -16,20 +16,12 @@
 class InitMessage : public threading::InputMessage<WriterBackend>
 {
 public:
-<<<<<<< HEAD
-	InitMessage(WriterBackend* backend, const string path, const int num_fields, const Field* const* fields, string frontend_name)
+	InitMessage(WriterBackend* backend, const WriterBackend::WriterInfo& info, const int num_fields, const Field* const* fields, const string& frontend_name)
 		: threading::InputMessage<WriterBackend>("Init", backend),
-		path(path), num_fields(num_fields), fields(fields),
+		info(info), num_fields(num_fields), fields(fields),
 		frontend_name(frontend_name) { }
 
-	virtual bool Process() { return Object()->Init(path, num_fields, fields, frontend_name); }
-=======
-	InitMessage(WriterBackend* backend, const WriterBackend::WriterInfo& info, const int num_fields, const Field* const* fields)
-		: threading::InputMessage<WriterBackend>("Init", backend),
-		info(info), num_fields(num_fields), fields(fields) { }
-
 	virtual bool Process() { return Object()->Init(info, num_fields, fields); }
->>>>>>> 19eea409
 
 private:
 	WriterBackend::WriterInfo info;
@@ -175,11 +167,7 @@
 	initialized = true;
 
 	if ( backend )
-<<<<<<< HEAD
-		backend->SendIn(new InitMessage(backend, arg_path, arg_num_fields, arg_fields, Name()));
-=======
-		backend->SendIn(new InitMessage(backend, arg_info, arg_num_fields, arg_fields));
->>>>>>> 19eea409
+		backend->SendIn(new InitMessage(backend, arg_info, arg_num_fields, arg_fields, Name()));
 
 	if ( remote )
 		remote_serializer->SendLogCreateWriter(stream,
