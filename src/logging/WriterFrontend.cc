--- conflicted
+++ resolved
@@ -16,20 +16,11 @@
 class InitMessage : public threading::InputMessage<WriterBackend>
 {
 public:
-<<<<<<< HEAD
 	InitMessage(WriterBackend* backend, const WriterBackend::WriterInfo& info, const int num_fields, const Field* const* fields)
 		: threading::InputMessage<WriterBackend>("Init", backend),
 		info(info), num_fields(num_fields), fields(fields) { }
 
 	virtual bool Process() { return Object()->Init(info, num_fields, fields); }
-=======
-	InitMessage(WriterBackend* backend, const string path, const int num_fields, const Field* const* fields, string frontend_name)
-		: threading::InputMessage<WriterBackend>("Init", backend),
-		path(path), num_fields(num_fields), fields(fields),
-		frontend_name(frontend_name) { }
-
-	virtual bool Process() { return Object()->Init(path, num_fields, fields, frontend_name); }
->>>>>>> 34ead91f
 
 private:
 	WriterBackend::WriterInfo info;
@@ -175,11 +166,7 @@
 	initialized = true;
 
 	if ( backend )
-<<<<<<< HEAD
 		backend->SendIn(new InitMessage(backend, arg_info, arg_num_fields, arg_fields));
-=======
-		backend->SendIn(new InitMessage(backend, arg_path, arg_num_fields, arg_fields, Name()));
->>>>>>> 34ead91f
 
 	if ( remote )
 		remote_serializer->SendLogCreateWriter(stream,
