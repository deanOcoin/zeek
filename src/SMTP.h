// $Id: SMTP.h 6219 2008-10-01 05:39:07Z vern $
//
// See the file "COPYING" in the main distribution directory for copyright.

#ifndef smtp_h
#define smtp_h

#include <list>
using namespace std;

#include "TCP.h"
#include "MIME.h"


#undef SMTP_CMD_DEF
#define SMTP_CMD_DEF(cmd)	SMTP_CMD_##cmd,

typedef enum {
#include "SMTP_cmd.def"
} SMTP_Cmd;

// State is updated on every SMTP reply.
typedef enum {
	SMTP_CONNECTED,		// 0: before the opening message
	SMTP_INITIATED,		// 1: after opening message 220, EHLO/HELO expected
	SMTP_NOT_AVAILABLE,	// 2: after opening message 554, etc.
	SMTP_READY,		// 3: after EHLO/HELO and reply 250
	SMTP_MAIL_OK,		// 4: after MAIL/SEND/SOML/SAML and 250, RCPT expected
	SMTP_RCPT_OK,		// 5: after one successful RCPT, DATA or more RCPT expected
	SMTP_IN_DATA,		// 6: after DATA
	SMTP_AFTER_DATA,	// 7: after . and before reply
	SMTP_IN_AUTH,		// 8: after AUTH and 334
	SMTP_IN_TLS,		// 9: after STARTTLS and 220
	SMTP_QUIT,		// 10: after QUIT
	SMTP_AFTER_GAP,		// 11: after a gap is detected
	SMTP_GAP_RECOVERY,	// 12: after the first reply after a gap
} SMTP_State;


class SMTP_Analyzer : public TCP_ApplicationAnalyzer {
public:
	SMTP_Analyzer(Connection* conn);
	~SMTP_Analyzer();

	virtual void Done();
	virtual void DeliverStream(int len, const u_char* data, bool orig);
	virtual void ConnectionFinished(int half_finished);
	virtual void Undelivered(int seq, int len, bool orig);
<<<<<<< HEAD
	virtual int RewritingTrace()
		{ return BifConst::rewriting_smtp_trace || TCP_ApplicationAnalyzer::RewritingTrace(); }
=======
>>>>>>> cde60768

	void SkipData()	{ skip_data = 1; }	// skip delivery of data lines

	static Analyzer* InstantiateAnalyzer(Connection* conn)
		{
		return new SMTP_Analyzer(conn);
		}

	static bool Available()
		{
		return smtp_request || smtp_reply ||
			smtp_data || smtp_unexpected;
		}

protected:

	void ProcessLine(int length, const char* line, bool orig);
	void NewCmd(const int cmd_code);
	void NewReply(const int reply_code);
	void ProcessExtension(int ext_len, const char* ext);
	void ProcessData(int length, const char* line);

	void UpdateState(const int cmd_code, const int reply_code);

	void BeginData();
	void EndData();

	int ParseCmd(int cmd_len, const char* cmd);

	void RequestEvent(int cmd_len, const char* cmd,
				int arg_len, const char* arg);
	void Unexpected(const int is_orig, const char* msg,
				int detail_len, const char* detail);
	void UnexpectedCommand(const int cmd_code, const int reply_code);
	void UnexpectedReply(const int cmd_code, const int reply_code);

	bool orig_is_sender;
	int expect_sender, expect_recver;
	int state;
	int last_replied_cmd;
	int first_cmd;			// first un-replied SMTP cmd, or -1
	int pending_reply;		// code assoc. w/ multi-line reply, or 0
	int pipelining;			// whether pipelining is supported
	list<int> pending_cmd_q;	// to support pipelining
	int skip_data;			// whether to skip message body
	int orig_record_contents;	// keep the original record_contents
	BroString* line_after_gap;	// last line before the first reply
					// after a gap

	MIME_Mail* mail;
};

#endif<|MERGE_RESOLUTION|>--- conflicted
+++ resolved
@@ -46,11 +46,6 @@
 	virtual void DeliverStream(int len, const u_char* data, bool orig);
 	virtual void ConnectionFinished(int half_finished);
 	virtual void Undelivered(int seq, int len, bool orig);
-<<<<<<< HEAD
-	virtual int RewritingTrace()
-		{ return BifConst::rewriting_smtp_trace || TCP_ApplicationAnalyzer::RewritingTrace(); }
-=======
->>>>>>> cde60768
 
 	void SkipData()	{ skip_data = 1; }	// skip delivery of data lines
 
