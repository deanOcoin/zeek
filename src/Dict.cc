// See the file "COPYING" in the main distribution directory for copyright.

#include "Dict.h"

#include "zeek-config.h"

#ifdef HAVE_MEMORY_H
#include <memory.h>
#endif
#include <algorithm>
#include <signal.h>
#include <climits>
#include <fstream>

#include "Reporter.h"
#include "util.h"

#include "3rdparty/doctest.h"

#ifdef DEBUG
#define ASSERT_VALID(o)	o->AssertValid()
#else
#define ASSERT_VALID(o)
#endif//DEBUG

namespace zeek {

class IterCookie {
public:
<<<<<<< HEAD
	IterCookie(Dictionary* d) : d(d) {}
=======
	DictEntry(void* k, int l, zeek::detail::hash_t h, void* val) : key(k), len(l), hash(h), value(val) {}
>>>>>>> 8f413826

	bool robust = false;
	Dictionary* d = nullptr;

<<<<<<< HEAD
	// Index for the next valid entry. -1 is the default, meaning we haven't started
	// iterating yet.
	int next = -1; //index for next valid entry. -1 is default not started yet.
=======
	void* key;
	int len;
	zeek::detail::hash_t hash;
	void* value;
};
>>>>>>> 8f413826

	// Tracks the new entries inserted while iterating. Only used for robust cookies.
	std::vector<detail::DictEntry>* inserted = nullptr;

	// Tracks the entries already visited but were moved across the next iteration
	// point due to an insertion. Only used for robust cookies.
	std::vector<detail::DictEntry>* visited = nullptr;

	void MakeRobust()
		{
		// IterCookies can't be made robust after iteration has started.
		ASSERT(next < 0);
		ASSERT(d && d->cookies);

		robust = true;
		inserted = new std::vector<detail::DictEntry>();
		visited = new std::vector<detail::DictEntry>();
		d->cookies->push_back(this);
		}

	void AssertValid() const
		{
		ASSERT(d && -1 <= next && next <= d->Capacity());
		ASSERT(( ! robust && ! inserted && ! visited ) || ( robust && inserted && visited ));
		}

	~IterCookie()
		{
		ASSERT_VALID(this);
		if( robust )
			{
			d->cookies->erase(std::remove(d->cookies->begin(), d->cookies->end(), this),d->cookies->end());
			delete inserted;
			delete visited;
			}
		}
	};

// namespace detail

TEST_SUITE_BEGIN("Dict");

TEST_CASE("dict construction")
	{
	PDict<int> dict;
	CHECK(! dict.IsOrdered());
	CHECK(dict.Length() == 0);

	PDict<int> dict2(ORDERED);
	CHECK(dict2.IsOrdered());
	CHECK(dict2.Length() == 0);
	}

TEST_CASE("dict operation")
	{
	PDict<uint32_t> dict;

	uint32_t val = 10;
	uint32_t key_val = 5;

	zeek::detail::HashKey* key = new zeek::detail::HashKey(key_val);
	dict.Insert(key, &val);
	CHECK(dict.Length() == 1);

	zeek::detail::HashKey* key2 = new zeek::detail::HashKey(key_val);
	uint32_t* lookup = dict.Lookup(key2);
	CHECK(*lookup == val);

	dict.Remove(key2);
	CHECK(dict.Length() == 0);
	uint32_t* lookup2 = dict.Lookup(key2);
	CHECK(lookup2 == (uint32_t*)0);
	delete key2;

	CHECK(dict.MaxLength() == 1);
	CHECK(dict.NumCumulativeInserts() == 1);

	dict.Insert(key, &val);
	dict.Remove(key);

	CHECK(dict.MaxLength() == 1);
	CHECK(dict.NumCumulativeInserts() == 2);

	uint32_t val2 = 15;
	uint32_t key_val2 = 25;
	key2 = new zeek::detail::HashKey(key_val2);

	dict.Insert(key, &val);
	dict.Insert(key2, &val2);
	CHECK(dict.Length() == 2);
	CHECK(dict.NumCumulativeInserts() == 4);

	dict.Clear();
	CHECK(dict.Length() == 0);

	delete key;
	delete key2;
	}

TEST_CASE("dict nthentry")
	{
	PDict<uint32_t> unordered(UNORDERED);
	PDict<uint32_t> ordered(ORDERED);

	uint32_t val = 15;
	uint32_t key_val = 5;
	zeek::detail::HashKey* okey = new zeek::detail::HashKey(key_val);
	zeek::detail::HashKey* ukey = new zeek::detail::HashKey(key_val);

	uint32_t val2 = 10;
	uint32_t key_val2 = 25;
	zeek::detail::HashKey* okey2 = new zeek::detail::HashKey(key_val2);
	zeek::detail::HashKey* ukey2 = new zeek::detail::HashKey(key_val2);

	unordered.Insert(ukey, &val);
	unordered.Insert(ukey2, &val2);

	ordered.Insert(okey, &val);
	ordered.Insert(okey2, &val2);

	// NthEntry returns null for unordered dicts
	uint32_t* lookup = unordered.NthEntry(0);
	CHECK(lookup == (uint32_t*)0);

	// Ordered dicts are based on order of insertion, nothing about the
	// data itself
	lookup = ordered.NthEntry(0);
	CHECK(*lookup == 15);

	delete okey;
	delete okey2;
	delete ukey;
	delete ukey2;
	}

TEST_CASE("dict iteration")
	{
	PDict<uint32_t> dict;

	uint32_t val = 15;
	uint32_t key_val = 5;
	zeek::detail::HashKey* key = new zeek::detail::HashKey(key_val);

	uint32_t val2 = 10;
	uint32_t key_val2 = 25;
	zeek::detail::HashKey* key2 = new zeek::detail::HashKey(key_val2);

	dict.Insert(key, &val);
	dict.Insert(key2, &val2);

<<<<<<< HEAD
	HashKey* it_key;
	IterCookie* it = dict.InitForIteration();
=======
	zeek::detail::HashKey* it_key;
	zeek::IterCookie* it = dict.InitForIteration();
>>>>>>> 8f413826
	CHECK(it != nullptr);
	int count = 0;

	while ( uint32_t* entry = dict.NextEntry(it_key, it) )
		{
		if ( count == 0 )
			{
			// The DictEntry constructor typecasts this down to a uint32_t, so we can't just check the
			// value directly.
			// TODO: why?
			CHECK(it_key->Hash() == (uint32_t)key2->Hash());
			CHECK(*entry == 10);
			}
		else
			{
			CHECK(it_key->Hash() == (uint32_t)key->Hash());
			CHECK(*entry == 15);
			}
		count++;

		delete it_key;
		}

	delete key;
	delete key2;
	}

TEST_SUITE_END();

/////////////////////////////////////////////////////////////////////////////////////////////////
//bucket math
int Dictionary::Log2(int num) const
	{
	int i = 0;
	while ( num >>= 1 )
		i++;
	return i;
	}

int Dictionary::Buckets(bool expected) const
	{
	int buckets = ( 1 << log2_buckets );
	if ( expected )
		return buckets;
	return table ? buckets : 0;
	}

int Dictionary::Capacity(bool expected) const
	{
	int capacity = ( 1 << log2_buckets ) + ( log2_buckets+0 );
	if ( expected )
		return capacity;
	return table ? capacity : 0;
	}

int Dictionary::ThresholdEntries() const
	{
	// Increase the size of the dictionary when it is 75% full. However, when the dictionary
	// is small ( <= 20 elements ), only resize it when it's 100% full. The dictionary will
	// always resize when the current insertion causes it to be full. This ensures that the
	// current insertion should always be successful.
	int capacity = Capacity();
	if ( log2_buckets <= DICT_THRESHOLD_BITS )
		return capacity; //20 or less elements, 1.0, only size up when necessary.
	return capacity - ( capacity>>DICT_LOAD_FACTOR_BITS );
	}

hash_t Dictionary::FibHash(hash_t h) const
	{
	//GoldenRatio phi = (sqrt(5)+1)/2 = 1.6180339887...
	//1/phi = phi - 1
	h &= HASH_MASK;
	h *= 11400714819323198485llu; //2^64/phi
	return h;
	}

// return position in dict with 2^bit size.
int Dictionary::BucketByHash(hash_t h, int log2_table_size) const //map h to n-bit
	{
	ASSERT(log2_table_size>=0);
	if ( ! log2_table_size )
		return 0; //<< >> breaks on  64.

#ifdef DICT_NO_FIB_HASH
	hash_t hash = h;
#else
	hash_t hash = FibHash(h);
#endif

	int m = 64 - log2_table_size;
	hash <<= m;
	hash >>= m;
	ASSERT(hash>=0);
	return hash;
	}

//given entry at index i, return it's perfect bucket position.
int Dictionary::BucketByPosition(int position) const
	{
	ASSERT(table && position>=0 && position < Capacity() && ! table[position].Empty());
	return position - table[position].distance;
	}

////////////////////////////////////////////////////////////////////////////////////////////////
//Cluster Math
////////////////////////////////////////////////////////////////////////////////////////////////

int Dictionary::EndOfClusterByBucket(int bucket) const
	{
	ASSERT(bucket>=0 && bucket < Buckets());
	int i = bucket;
	while ( i < Capacity() && ! table[i].Empty() && BucketByPosition(i) <= bucket)
		i++;
	return i;
	}

int Dictionary::HeadOfClusterByPosition( int position) const
	{
	// Finding the first entry in the bucket chain.
	ASSERT(0 <= position && position < Capacity() && ! table[position].Empty());

	// Look backward for the first item with the same bucket as myself.
	int bucket = BucketByPosition(position);
	int i = position;
	while ( i >= bucket && BucketByPosition(i) == bucket )
		i--;

	return i == bucket ? i : i + 1;
	}

<<<<<<< HEAD
int Dictionary::TailOfClusterByPosition(int position) const
=======
void* Dictionary::Lookup(const void* key, int key_size, zeek::detail::hash_t hash) const
>>>>>>> 8f413826
	{
	ASSERT(0 <= position && position < Capacity() && ! table[position].Empty());

<<<<<<< HEAD
	int bucket = BucketByPosition(position);
	int i = position;
	while ( i < Capacity() && ! table[i].Empty() && BucketByPosition(i) == bucket )
		i++; //stop just over the tail.
=======
	zeek::detail::hash_t h;
	zeek::PList<detail::DictEntry>* chain;
>>>>>>> 8f413826

	return i - 1;
	}

int Dictionary::EndOfClusterByPosition(int position) const
	{
	return TailOfClusterByPosition(position)+1;
	}

int Dictionary::OffsetInClusterByPosition(int position) const
	{
	ASSERT(0 <= position && position < Capacity() && ! table[position].Empty());
	int head = HeadOfClusterByPosition(position);
	return position - head;
	}

// Find the next valid entry after the position. Positiion can be -1, which means
// look for the next valid entry point altogether.
int Dictionary::Next(int position) const
	{
	ASSERT(table && -1 <= position && position < Capacity());

	do
		{
		position++;
		} while ( position < Capacity() && table[position].Empty() );

	return position;
	}

<<<<<<< HEAD
///////////////////////////////////////////////////////////////////////////////////////////////////////
//Debugging
///////////////////////////////////////////////////////////////////////////////////////////////////////
#define DUMPIF(f) if(f) Dump(1)
#ifdef DEBUG
void Dictionary::AssertValid() const
=======
void* Dictionary::Insert(void* key, int key_size, zeek::detail::hash_t hash, void* val,
				bool copy_key)
>>>>>>> 8f413826
	{
	bool valid = true;
	int n = num_entries;
	for ( int i = Capacity()-1; i >= 0; i-- )
		if ( table && ! table[i].Empty())
			n--;

	ASSERT((valid = (n==0)));
	DUMPIF(! valid);

	//entries must clustered together
	for ( int i = 1; i < Capacity(); i++ )
		{
		if ( table[i].Empty() )
			continue;

		if ( table[i-1].Empty() )
			{
			ASSERT((valid=(table[i].distance == 0)));
			DUMPIF(! valid);
			}
		else
			{
			ASSERT((valid=(table[i].bucket >= table[i-1].bucket)));
			DUMPIF(! valid);
			if ( table[i].bucket == table[i-1].bucket )
				{
				ASSERT((valid=(table[i].distance == table[i-1].distance+1)));
				DUMPIF(! valid);
				}
			else
				{
				ASSERT((valid=(table[i].distance <= table[i-1].distance)));
				DUMPIF(! valid);
				}
			}
		}
	}
#endif//DEBUG

size_t Dictionary::MemoryAllocation() const
	{
	size_t size = padded_sizeof(*this);
	if ( table )
		{
		size += pad_size(Capacity() * sizeof(detail::DictEntry));
		for ( int i = Capacity()-1; i>=0; i-- )
			if ( ! table[i].Empty() && table[i].key_size > 8 )
				size += pad_size(table[i].key_size);
		}

	if ( order )
		size += padded_sizeof(std::vector<detail::DictEntry>) + pad_size(sizeof(detail::DictEntry) * order->capacity());

	return size;
	}

<<<<<<< HEAD
void Dictionary::DumpKeys() const
=======
void* Dictionary::Remove(const void* key, int key_size, zeek::detail::hash_t hash,
				bool dont_delete)
>>>>>>> 8f413826
	{
	if ( ! table )
		return;

<<<<<<< HEAD
	char key_file[100];
	// Detect string or binary from first key.
	int i=0;
	while ( table[i].Empty() && i < Capacity() )
		i++;
=======
	zeek::detail::hash_t h;
	zeek::PList<detail::DictEntry>* chain;
	int* num_entries_ptr;
>>>>>>> 8f413826

	bool binary = false;
	const char* key = table[i].GetKey();
	for ( int j = 0; j < table[i].key_size; j++ )
		if ( ! isprint(key[j]) )
			{
			binary = true;
			break;
			}
	int max_distance = 0;

	DistanceStats(max_distance);
	if( binary )
		{
		sprintf(key_file, "%d.%d.%lu-%c.key", Length(), max_distance, MemoryAllocation()/Length(), rand()%26 + 'A');
		std::ofstream f(key_file, std::ios::binary|std::ios::out|std::ios::trunc);
		for ( int idx = 0; idx < Capacity(); idx++ )
			if ( ! table[idx].Empty() )
				{
				int key_size = table[idx].key_size;
				f.write((const char*)&key_size, sizeof(int));
				f.write(table[idx].GetKey(), table[idx].key_size);
				}
		}
	else
		{
		sprintf(key_file, "%d.%d.%lu-%d.ckey",Length(), max_distance, MemoryAllocation()/Length(), rand()%26 + 'A');
		std::ofstream f(key_file, std::ios::out|std::ios::trunc);
		for ( int idx = 0; idx < Capacity(); idx++ )
			if ( ! table[idx].Empty() )
				{
				std::string s((char*)table[idx].GetKey(), table[idx].key_size);
				f << s << std::endl;
				}
		}
	}

void Dictionary::DistanceStats(int& max_distance, int* distances, int num_distances) const
	{
	max_distance = 0;
	for ( int i = 0; i < num_distances; i++ )
		distances[i] = 0;

	for ( int i = 0; i < Capacity(); i++ )
		{
		if ( table[i].Empty() )
			continue;
		if ( table[i].distance > max_distance )
			max_distance = table[i].distance;
		if ( num_distances <= 0 || ! distances )
			continue;
		if ( table[i].distance >= num_distances-1 )
			distances[num_distances-1]++;
		else
			distances[table[i].distance]++;
		}
	}

void Dictionary::Dump(int level) const
	{
	int key_size = 0;
	for (int i=0; i<Capacity(); i++)
		{
		if ( table[i].Empty() )
			continue;
		key_size += pad_size(table[i].key_size);
		if ( ! table[i].value )
			continue;
		}

#define DICT_NUM_DISTANCES 5
	int distances[DICT_NUM_DISTANCES];
	int max_distance = 0;
	DistanceStats(max_distance, distances, DICT_NUM_DISTANCES);
	printf("cap %'7d ent %'7d %'-7d load %.2f max_dist %2d mem %10zu mem/ent %3lu key/ent %3d lg %2d remaps %1d remap_end %4d ",
		Capacity(), Length(), MaxLength(), (double)Length()/(table? Capacity() : 1),
		max_distance, MemoryAllocation(), (MemoryAllocation())/(Length()?Length():1), key_size / (Length()?Length():1),
		log2_buckets, remaps, remap_end);
	if ( Length() > 0 )
		{
		for (int i = 0; i < DICT_NUM_DISTANCES-1; i++)
			printf("[%d]%2d%% ", i, 100*distances[i]/Length());
		printf("[%d+]%2d%% ", DICT_NUM_DISTANCES-1, 100*distances[DICT_NUM_DISTANCES-1]/Length());
		}
	else
		printf("\n");

	printf("\n");
	if ( level >= 1 )
		{
		printf("%-10s %1s %-10s %-4s %-4s %-10s %-18s %-2s\n", "Index", "*","Bucket", "Dist", "Off", "Hash", "FibHash", "KeySize");
		for ( int i = 0; i < Capacity(); i++ )
			if ( table[i].Empty() )
				printf("%'10d \n", i);
			else
				printf("%'10d %1s %'10d %4d %4d 0x%08x 0x%016llx(%3d) %2d\n",
					i, (i<=remap_end? "*":  ""), BucketByPosition(i), (int)table[i].distance, OffsetInClusterByPosition(i),
					uint(table[i].hash), FibHash(table[i].hash), (int)FibHash(table[i].hash)&0xFF, (int)table[i].key_size);
		}
	}

//////////////////////////////////////////////////////////////////////////////////////////////////
//Initialization.
////////////////////////////////////////////////////////////////////////////////////////////////////
Dictionary::Dictionary(DictOrder ordering, int initial_size)
	{
	if ( initial_size > 0 )
		{
		// If an initial size is speicified, init the table right away. Otherwise wait until the
		// first insertion to init.
		log2_buckets = Log2(initial_size);
		Init();
		}

	if ( ordering == ORDERED )
		order = new std::vector<detail::DictEntry>;
	}

<<<<<<< HEAD
Dictionary::~Dictionary()
=======
void* Dictionary::DoRemove(detail::DictEntry* entry, zeek::detail::hash_t h,
				zeek::PList<detail::DictEntry>* chain, int chain_offset)
>>>>>>> 8f413826
	{
	Clear();
	}

void Dictionary::Clear()
	{
	if ( table )
		{
		for ( int i = Capacity() - 1; i >= 0; i-- )
			{
			if ( table[i].Empty())
				continue;
			if ( delete_func )
				delete_func(table[i].value);
			table[i].Clear();
			}
		delete [] table;
		table = nullptr;
		}

	if ( order )
		{
		delete order;
		order = nullptr;
		}
	if ( cookies )
		{
		delete cookies;
		cookies = nullptr;
		}
	log2_buckets = 0;
	num_iterators = 0;
	remaps = 0;
	remap_end = -1;
	num_entries = 0;
	max_entries = 0;
	}

void Dictionary::Init()
	{
	ASSERT(! table);
	table = (detail::DictEntry*)malloc(sizeof(detail::DictEntry)*Capacity(true));
	for (int i = Capacity()-1; i >= 0; i--)
		table[i].SetEmpty();
	}

// private
void generic_delete_func(void* v)
	{
	free(v);
	}

//////////////////////////////////////////////////////////////////////////////////////////
//Lookup

// Look up now also possibly modifies the entry. Why? if the entry is found but not positioned
// according to the current dict (so it's before SizeUp), it will be moved to the right
// position so next lookup is fast.
void* Dictionary::Lookup(const HashKey* key) const
	{
	return Lookup(key->Key(), key->Size(), key->Hash());
	}

void* Dictionary::Lookup(const void* key, int key_size, hash_t h) const
	{
	Dictionary* d = const_cast<Dictionary*>(this);
	int position = d->LookupIndex(key, key_size, h);
	return position >= 0 ? table[position].value : nullptr;
	}

//for verification purposes
int Dictionary::LinearLookupIndex(const void* key, int key_size, hash_t hash) const
	{
	for ( int i = 0; i < Capacity(); i++ )
		if ( ! table[i].Empty() && table[i].Equal((const char*)key, key_size, hash) )
			return i;
	return -1;
	}

<<<<<<< HEAD
// Lookup position for all possible table_sizes caused by remapping. Remap it immediately
// if not in the middle of iteration.
int Dictionary::LookupIndex(const void* key, int key_size, hash_t hash, int* insert_position, int* insert_distance)
=======
void* Dictionary::NextEntry(zeek::detail::HashKey*& h, IterCookie*& cookie, int return_hash) const
>>>>>>> 8f413826
	{
	ASSERT_VALID(this);
	if ( ! table)
		return -1;

	int bucket = BucketByHash(hash, log2_buckets);
#ifdef DEBUG
	int linear_position = LinearLookupIndex(key, key_size, hash);
#endif//DEBUG
	int position = LookupIndex(key, key_size, hash, bucket, Capacity(), insert_position, insert_distance);
	if ( position >= 0 )
		{
		ASSERT(position == linear_position);//same as linearLookup
		return position;
		}

	for ( int i = 1; i <= remaps; i++ )
		{
		int prev_bucket = BucketByHash(hash,log2_buckets - i);
		if ( prev_bucket <= remap_end )
			{
			// possibly here. insert_position & insert_distance returned on failed lookup is
			// not valid in previous table_sizes.
			position = LookupIndex(key, key_size, hash, prev_bucket, remap_end+1);
			if ( position >= 0 )
				{
				ASSERT(position == linear_position);//same as linearLookup
				//remap immediately if no iteration is on.
				if ( !num_iterators )
					{
					Remap(position, &position);
					ASSERT(position == LookupIndex(key, key_size, hash));
					}
				return position;
				}
			}
		}
	//not found
#ifdef DEBUG
	if ( linear_position >= 0 )
		{//different. stop and try to see whats happending.
		ASSERT(false);
		//rerun the function in debugger to track down the bug.
		LookupIndex(key, key_size, hash);
		}
#endif//DEBUG
	return -1;
	}

// Returns the position of the item if it exists. Otherwise returns -1, but set the insert
// position/distance if required. The starting point for the search may not be the bucket
// for the current table size since this method is also used to search for an item in the
// previous table size.
int Dictionary::LookupIndex(const void* key, int key_size, hash_t hash, int bucket, int end,
                            int* insert_position/*output*/, int* insert_distance/*output*/)
	{
	ASSERT(bucket>=0 && bucket < Buckets());
	int i = bucket;
	for ( ; i < end && ! table[i].Empty() && BucketByPosition(i) <= bucket; i++ )
		if ( BucketByPosition(i) == bucket && table[i].Equal((char*)key, key_size, hash) )
			return i;

<<<<<<< HEAD
	//no such cluster, or not found in the cluster.
	if ( insert_position )
		*insert_position = i;
=======
	if ( cookie->inserted.length() )
		{
		// Return the last one. Order doesn't matter,
		// and removing from the tail is cheaper.
		entry = cookie->inserted.remove_nth(cookie->inserted.length()-1);
		if ( return_hash )
			h = new zeek::detail::HashKey(entry->key, entry->len, entry->hash);
>>>>>>> 8f413826

	if ( insert_distance )
		*insert_distance = i - bucket;

	return -1;
	}

///////////////////////////////////////////////////////////////////////////////////////////////////////////////////
// Insert
//////////////////////////////////////////////////////////////////////////////////////////////////////////////////////

void* Dictionary::Insert(void* key, int key_size, hash_t hash, void* val, bool copy_key)
	{
	ASSERT_VALID(this);

	// Allow insertions only if there's no active non-robust iterations.
	ASSERT(num_iterators == 0 || (cookies && cookies->size() == num_iterators));

	// Initialize the table if it hasn't been done yet. This saves memory storing a bunch
	// of empty dicts.
	if ( ! table )
		Init();

	void* v = nullptr;
	//if found. i is the position
	//if not found, i is the insert position, d is the distance of key on position i.
	int insert_position = -1, insert_distance = -1;
	int position = LookupIndex(key, key_size, hash, &insert_position, &insert_distance);
	if ( position >= 0 )
		{
		v = table[position].value;
		table[position].value = val;
		if ( ! copy_key )
			delete (char*)key;

		if ( order )
			{//set new v to order too.
			auto it = std::find(order->begin(), order->end(), table[position]);
			ASSERT(it != order->end());
			it->value = val;
			}

		if ( cookies && ! cookies->empty() )
			//need to set new v for cookies too.
			for ( auto c: *cookies )
				{
				ASSERT_VALID(c);
				//ASSERT(false);
				auto it = std::find(c->inserted->begin(), c->inserted->end(), table[position]);
				if ( it != c->inserted->end() )
					it->value = val;
				}
		}
	else
		{
		// Allocate memory for key if necesary. Key is updated to reflect internal key if necessary.
		detail::DictEntry entry(key, key_size, hash, val, insert_distance, copy_key);
		InsertRelocateAndAdjust(entry, insert_position);
		if ( order )
			order->push_back(entry);

		num_entries++;
		cum_entries++;
		if ( max_entries < num_entries )
			max_entries = num_entries;
		if ( num_entries > ThresholdEntries() )
			SizeUp();
		}

	// Remap after insert can adjust asap to shorten period of mixed table.
	// TODO: however, if remap happens right after size up, then it consumes more cpu for this cycle,
	// a possible hiccup point.
	if ( Remapping() )
		Remap();
	ASSERT_VALID(this);
	return v;
	}

<<<<<<< HEAD
///e.distance is adjusted to be the one at insert_position.
void Dictionary::InsertRelocateAndAdjust(detail::DictEntry& entry, int insert_position)
	{
#ifdef DEBUG
	entry.bucket = BucketByHash(entry.hash,log2_buckets);
#endif//DEBUG
	int last_affected_position = insert_position;
	InsertAndRelocate(entry, insert_position, &last_affected_position);

	// If remapping in progress, adjust the remap_end to step back a little to cover the new
	// range if the changed range straddles over remap_end.
	if ( Remapping() && insert_position <= remap_end && remap_end < last_affected_position )
		{//[i,j] range changed. if map_end in between. then possibly old entry pushed down across map_end.
		remap_end = last_affected_position; //adjust to j on the conservative side.
=======
	if ( ttbl[b] && ttbl[b]->length() > o )
		{
		entry = (*ttbl[b])[o];
		++cookie->offset;
		if ( return_hash )
			h = new zeek::detail::HashKey(entry->key, entry->len, entry->hash);
		return entry->value;
>>>>>>> 8f413826
		}

	if ( cookies && ! cookies->empty() )
		for ( auto c: *cookies )
			AdjustOnInsert(c, entry, insert_position, last_affected_position);
	}

/// insert entry into position, relocate other entries when necessary.
void Dictionary::InsertAndRelocate(detail::DictEntry& entry, int insert_position, int* last_affected_position)
	{///take out the head of cluster and append to the end of the cluster.
	while ( true )
		{
		if ( insert_position >= Capacity() )
			{
			ASSERT(insert_position == Capacity());
			SizeUp(); //copied all the items to new table. as it's just copying without remapping, insert_position is now empty.
			table[insert_position] = entry;
			if ( last_affected_position )
				*last_affected_position = insert_position;
			return;
			}
		if ( table[insert_position].Empty() )
			{   //the condition to end the loop.
			table[insert_position] = entry;
			if (last_affected_position)
				*last_affected_position = insert_position;
			return;
			}

		//the to-be-swapped-out item appends to the end of its original cluster.
		auto t = table[insert_position];
		int next = EndOfClusterByPosition(insert_position);
		t.distance += next - insert_position;

		//swap
		table[insert_position] = entry;
		entry = t;
		insert_position = next; //append to the end of the current cluster.
		}
	}

<<<<<<< HEAD
/// Adjust Cookies on Insert.
void Dictionary::AdjustOnInsert(IterCookie* c, const detail::DictEntry& entry, int insert_position, int last_affected_position)
	{
	ASSERT(c);
	ASSERT_VALID(c);
	if ( insert_position < c->next )
		c->inserted->push_back(entry);
	if ( insert_position < c->next && c->next <= last_affected_position )
		{
		int k = TailOfClusterByPosition(c->next);
		ASSERT(k >= 0 && k < Capacity());
		c->visited->push_back(table[k]);
		}
=======
	entry = (*ttbl[b])[0];
	if ( return_hash )
		h = new zeek::detail::HashKey(entry->key, entry->len, entry->hash);

	cookie->bucket = b;
	cookie->offset = 1;

	return entry->value;
>>>>>>> 8f413826
	}

void Dictionary::SizeUp()
	{
	int prev_capacity = Capacity();
	log2_buckets++;
	int capacity = Capacity();
	table = (detail::DictEntry*)realloc(table, capacity*sizeof(detail::DictEntry));
	for ( int i = prev_capacity; i < capacity; i++ )
		table[i].SetEmpty();

	// REmap from last to first in reverse order. SizeUp can be triggered by 2 conditions, one of
	// which is that the last space in the table is occupied and there's nowhere to put new items.
	// In this case, the table doubles in capacity and the item is put at the prev_capacity
	// position with the old hash. We need to cover this item (?).
	remap_end = prev_capacity; //prev_capacity instead of prev_capacity-1.

	//another remap starts.
	remaps++; //used in Lookup() to cover SizeUp with incomplete remaps.
	ASSERT(remaps <= log2_buckets);//because we only sizeUp, one direction. we know the previous log2_buckets.
	}

///////////////////////////////////////////////////////////////////////////////////////////////////////////////////
// Remove
/////////////////////////////////////////////////////////////////////////////////////////////////////////////////////////

void* Dictionary::Remove(const void* key, int key_size, hash_t hash, bool dont_delete)
	{//cookie adjustment: maintain inserts here. maintain next in lower level version.
	ASSERT_VALID(this);
	ASSERT(num_iterators == 0 || (cookies && cookies->size() == num_iterators)); //only robust iterators exist.
	ASSERT(! dont_delete); //this is a poorly designed flag. if on, the internal has nowhere to return and memory is lost.

	int position = LookupIndex(key, key_size, hash);
	if ( position < 0 )
		return nullptr;

	detail::DictEntry entry = RemoveRelocateAndAdjust(position);
	num_entries--;
	ASSERT(num_entries >= 0);
	//e is about to be invalid. remove it from all references.
	if ( order )
		order->erase(std::remove(order->begin(), order->end(), entry), order->end());

	void* v = entry.value;
	entry.Clear();
	ASSERT_VALID(this);
	return v;
	}

detail::DictEntry Dictionary::RemoveRelocateAndAdjust(int position)
	{
<<<<<<< HEAD
	int last_affected_position = position;
	detail::DictEntry entry = RemoveAndRelocate(position, &last_affected_position);
=======
	if ( ! tbl )
		Init(DEFAULT_DICT_SIZE);

	zeek::PList<detail::DictEntry>** ttbl;
	int* num_entries_ptr;
	int* max_num_entries_ptr;
	zeek::detail::hash_t h = new_entry->hash % num_buckets;
>>>>>>> 8f413826

#ifdef DEBUG
	//validation: index to i-1 should be continuous without empty spaces.
	for ( int k = position; k < last_affected_position; k++ )
		ASSERT(! table[k].Empty());
#endif//DEBUG

	if ( cookies && ! cookies->empty() )
		for ( auto c: *cookies )
			AdjustOnRemove(c, entry, position, last_affected_position);

	return entry;
	}

detail::DictEntry Dictionary::RemoveAndRelocate(int position, int* last_affected_position)
	{
	//fill the empty position with the tail of the cluster of position+1.
	ASSERT(position >= 0 && position < Capacity() && ! table[position].Empty());

	detail::DictEntry entry = table[position];
	while ( true )
		{
		if ( position == Capacity() - 1 || table[position+1].Empty() || table[position+1].distance == 0 )
			{
			//no next cluster to fill, or next position is empty or next position is already in perfect bucket.
			table[position].SetEmpty();
			if ( last_affected_position )
				*last_affected_position = position;
			return entry;
			}
		int next = TailOfClusterByPosition(position+1);
		table[position] = table[next];
		table[position].distance -= next - position; //distance improved for the item.
		position = next;
		}

	return entry;
	}

void Dictionary::AdjustOnRemove(IterCookie* c, const detail::DictEntry& entry, int position, int last_affected_position)
	{
	ASSERT_VALID(c);
	c->inserted->erase(std::remove(c->inserted->begin(), c->inserted->end(), entry), c->inserted->end());
	if ( position < c->next && c->next <= last_affected_position )
		{
		int moved = HeadOfClusterByPosition(c->next-1);
		if ( moved < position )
			moved = position;
		c->inserted->push_back(table[moved]);
		}

	//if not already the end of the dictionary, adjust next to a valid one.
	if ( c->next < Capacity() && table[c->next].Empty() )
		c->next = Next(c->next);
	}

///////////////////////////////////////////////////////////////////////////////////////////////////
//Remap
///////////////////////////////////////////////////////////////////////////////////////////////////

void Dictionary::Remap()
	{
	///since remap should be very fast. take more at a time.
	///delay Remap when cookie is there. hard to handle cookie iteration while size changes.
	///remap from bottom up.
	///remap creates two parts of the dict: [0,remap_end] (remap_end, ...]. the former is mixed with old/new entries; the latter contains all new entries.
	///
	if ( num_iterators )
		return;

	int left = DICT_REMAP_ENTRIES;
	while ( remap_end >= 0 && left > 0 )
		{
		if ( ! table[remap_end].Empty() && Remap(remap_end) )
			left--;
		else//< successful Remap may increase remap_end in the case of SizeUp due to insert. if so, remap_end need to be worked on again.
			remap_end--;
		}
	if ( remap_end < 0 )
		remaps = 0; //done remapping.
	}

bool Dictionary::Remap(int position, int* new_position)
	{
	ASSERT_VALID(this);
	///Remap changes item positions by remove() and insert(). to avoid excessive operation. avoid it when safe iteration is in progress.
	ASSERT(! cookies || cookies->empty());
	int current = BucketByPosition(position);//current bucket
	int expected = BucketByHash(table[position].hash, log2_buckets); //expected bucket in new table.
	//equal because 1: it's a new item, 2: it's an old item, but new bucket is the same as old. 50% of old items act this way due to fibhash.
	if ( current == expected )
		return false;
	detail::DictEntry entry = RemoveAndRelocate(position); // no iteration cookies to adjust, no need for last_affected_position.
#ifdef DEBUG
	entry.bucket = expected;
#endif//DEBUG

	//find insert position.
	int insert_position = EndOfClusterByBucket(expected);
	if ( new_position )
		*new_position = insert_position;
	entry.distance = insert_position - expected;
	InsertAndRelocate(entry, insert_position);// no iteration cookies to adjust, no need for last_affected_position.
	ASSERT_VALID(this);
	return true;
	}

//////////////////////////////////////////////////////////////////////////////////////////////////////////////
// Iteration
///////////////////////////////////////////////////////////////////////////////////////////////////////////////////

void* Dictionary::NthEntry(int n, const void*& key, int& key_size) const
	{
	if ( ! order || n < 0 || n >= Length() )
		return nullptr;
	detail::DictEntry entry = (*order)[n];
	key = entry.GetKey();
	key_size = entry.key_size;
	return entry.value;
	}

void Dictionary::MakeRobustCookie(IterCookie* cookie)
	{ //make sure c->next >= 0.
	if ( ! cookies )
		cookies = new std::vector<IterCookie*>;
	cookie->MakeRobust();
	ASSERT_VALID(cookie);
	}

IterCookie* Dictionary::InitForIterationNonConst() //const
	{
	num_iterators++;
	return new IterCookie(const_cast<Dictionary*>(this));
	}

void Dictionary::StopIterationNonConst(IterCookie* cookie) //const
	{
<<<<<<< HEAD
	ASSERT(num_iterators > 0);
	if ( num_iterators > 0 )
		num_iterators--;
	delete cookie;
=======
	// Only start resizing if there isn't any iteration in progress.
	if ( ! cookies.empty() )
		return;

	if ( tbl2 )
		zeek::reporter->InternalError("Dictionary::StartChangeSize() tbl2 not NULL");

	Init2(new_size);

	tbl_next_ind = 0;

	// Preserve threshold density
	SetDensityThresh2(DensityThresh());
>>>>>>> 8f413826
	}

void* Dictionary::NextEntryNonConst(HashKey*& h, IterCookie*& c, bool return_hash) //const
	{
	// If there are any inserted entries, return them first.
	// That keeps the list small and helps avoiding searching
	// a large list when deleting an entry.
	ASSERT(c);
	ASSERT_VALID(c);
	if ( ! table )
		{
		if ( num_iterators > 0 )
			num_iterators--;
		delete c;
		c = nullptr;
		return nullptr; //end of iteration.
		}

	if ( c->inserted && ! c->inserted->empty() )
		{
		// Return the last one. Order doesn't matter,
		// and removing from the tail is cheaper.
		detail::DictEntry e = c->inserted->back();
		if ( return_hash )
			h = new HashKey(e.GetKey(), e.key_size, e.hash);
		void* v = e.value;
		c->inserted->pop_back();
		return v;
		}

	if ( c->next < 0 )
		c->next = Next(-1);

	// if resize happens during iteration. before sizeup, c->next points to Capacity(),
	// but now Capacity() doubles up and c->next doesn't point to the end anymore.
	// this is fine because c->next may be filled now.
	// however, c->next can also be empty.
	// before sizeup, we use c->next >= Capacity() to indicate the end of the iteration.
	// now this guard is invalid, we may face c->next is valid but empty now.F
	//fix it here.
	int capacity = Capacity();
	if ( c->next < capacity && table[c->next].Empty() )
		{
		ASSERT(false); //stop to check the condition here. why it's happening.
		c->next = Next(c->next);
		}

	//filter out visited keys.
	if ( c->visited && ! c->visited->empty() )
		//filter out visited entries.
		while ( c->next < capacity )
			{
			ASSERT(! table[c->next].Empty());
			auto it = std::find(c->visited->begin(), c->visited->end(), table[c->next]);
			if ( it == c->visited->end() )
				break;
			c->visited->erase(it);
			c->next = Next(c->next);
			}

	if ( c->next >= capacity )
		{//end.
		if ( num_iterators > 0 )
			num_iterators--;
		delete c;
		c = nullptr;
		return nullptr; //end of iteration.
		}
<<<<<<< HEAD
=======
	while ( num > 0 && int(tbl_next_ind) < num_buckets );

	if ( int(tbl_next_ind) >= num_buckets )
		FinishChangeSize();
	}

void Dictionary::FinishChangeSize()
	{
	// Cheap safety check.
	if ( num_entries != 0 )
		zeek::reporter->InternalError(
		    "Dictionary::FinishChangeSize: num_entries is %d\n",
		    num_entries);
>>>>>>> 8f413826

	ASSERT(! table[c->next].Empty());
	void* v = table[c->next].value;
	if ( return_hash )
		h = new HashKey(table[c->next].GetKey(), table[c->next].key_size, table[c->next].hash);

	//prepare for next time.
	c->next = Next(c->next);
	ASSERT_VALID(c);
	return v;
	}


IterCookie* Dictionary::InitForIteration() const
	{
	Dictionary* dp = const_cast<Dictionary*>(this);
	return dp->InitForIterationNonConst();
	}
void* Dictionary::NextEntry(HashKey*& h, IterCookie*& cookie, bool return_hash) const
	{
	Dictionary* dp = const_cast<Dictionary*>(this);
	return dp->NextEntryNonConst(h, cookie, return_hash);
	}
void Dictionary::StopIteration(IterCookie* cookie) const
	{
	Dictionary* dp = const_cast<Dictionary*>(this);
	dp->StopIterationNonConst(cookie);
	}

} // namespace zeek<|MERGE_RESOLUTION|>--- conflicted
+++ resolved
@@ -27,26 +27,14 @@
 
 class IterCookie {
 public:
-<<<<<<< HEAD
 	IterCookie(Dictionary* d) : d(d) {}
-=======
-	DictEntry(void* k, int l, zeek::detail::hash_t h, void* val) : key(k), len(l), hash(h), value(val) {}
->>>>>>> 8f413826
 
 	bool robust = false;
 	Dictionary* d = nullptr;
 
-<<<<<<< HEAD
 	// Index for the next valid entry. -1 is the default, meaning we haven't started
 	// iterating yet.
 	int next = -1; //index for next valid entry. -1 is default not started yet.
-=======
-	void* key;
-	int len;
-	zeek::detail::hash_t hash;
-	void* value;
-};
->>>>>>> 8f413826
 
 	// Tracks the new entries inserted while iterating. Only used for robust cookies.
 	std::vector<detail::DictEntry>* inserted = nullptr;
@@ -85,8 +73,6 @@
 		}
 	};
 
-// namespace detail
-
 TEST_SUITE_BEGIN("Dict");
 
 TEST_CASE("dict construction")
@@ -197,13 +183,8 @@
 	dict.Insert(key, &val);
 	dict.Insert(key2, &val2);
 
-<<<<<<< HEAD
-	HashKey* it_key;
-	IterCookie* it = dict.InitForIteration();
-=======
 	zeek::detail::HashKey* it_key;
 	zeek::IterCookie* it = dict.InitForIteration();
->>>>>>> 8f413826
 	CHECK(it != nullptr);
 	int count = 0;
 
@@ -271,7 +252,7 @@
 	return capacity - ( capacity>>DICT_LOAD_FACTOR_BITS );
 	}
 
-hash_t Dictionary::FibHash(hash_t h) const
+zeek::detail::hash_t Dictionary::FibHash(zeek::detail::hash_t h) const
 	{
 	//GoldenRatio phi = (sqrt(5)+1)/2 = 1.6180339887...
 	//1/phi = phi - 1
@@ -281,16 +262,16 @@
 	}
 
 // return position in dict with 2^bit size.
-int Dictionary::BucketByHash(hash_t h, int log2_table_size) const //map h to n-bit
+int Dictionary::BucketByHash(zeek::detail::hash_t h, int log2_table_size) const //map h to n-bit
 	{
 	ASSERT(log2_table_size>=0);
 	if ( ! log2_table_size )
 		return 0; //<< >> breaks on  64.
 
 #ifdef DICT_NO_FIB_HASH
-	hash_t hash = h;
+	zeek::detail::hash_t hash = h;
 #else
-	hash_t hash = FibHash(h);
+	zeek::detail::hash_t hash = FibHash(h);
 #endif
 
 	int m = 64 - log2_table_size;
@@ -334,23 +315,14 @@
 	return i == bucket ? i : i + 1;
 	}
 
-<<<<<<< HEAD
 int Dictionary::TailOfClusterByPosition(int position) const
-=======
-void* Dictionary::Lookup(const void* key, int key_size, zeek::detail::hash_t hash) const
->>>>>>> 8f413826
 	{
 	ASSERT(0 <= position && position < Capacity() && ! table[position].Empty());
 
-<<<<<<< HEAD
 	int bucket = BucketByPosition(position);
 	int i = position;
 	while ( i < Capacity() && ! table[i].Empty() && BucketByPosition(i) == bucket )
 		i++; //stop just over the tail.
-=======
-	zeek::detail::hash_t h;
-	zeek::PList<detail::DictEntry>* chain;
->>>>>>> 8f413826
 
 	return i - 1;
 	}
@@ -381,17 +353,12 @@
 	return position;
 	}
 
-<<<<<<< HEAD
 ///////////////////////////////////////////////////////////////////////////////////////////////////////
 //Debugging
 ///////////////////////////////////////////////////////////////////////////////////////////////////////
 #define DUMPIF(f) if(f) Dump(1)
 #ifdef DEBUG
 void Dictionary::AssertValid() const
-=======
-void* Dictionary::Insert(void* key, int key_size, zeek::detail::hash_t hash, void* val,
-				bool copy_key)
->>>>>>> 8f413826
 	{
 	bool valid = true;
 	int n = num_entries;
@@ -449,27 +416,16 @@
 	return size;
 	}
 
-<<<<<<< HEAD
 void Dictionary::DumpKeys() const
-=======
-void* Dictionary::Remove(const void* key, int key_size, zeek::detail::hash_t hash,
-				bool dont_delete)
->>>>>>> 8f413826
 	{
 	if ( ! table )
 		return;
 
-<<<<<<< HEAD
 	char key_file[100];
 	// Detect string or binary from first key.
 	int i=0;
 	while ( table[i].Empty() && i < Capacity() )
 		i++;
-=======
-	zeek::detail::hash_t h;
-	zeek::PList<detail::DictEntry>* chain;
-	int* num_entries_ptr;
->>>>>>> 8f413826
 
 	bool binary = false;
 	const char* key = table[i].GetKey();
@@ -588,12 +544,7 @@
 		order = new std::vector<detail::DictEntry>;
 	}
 
-<<<<<<< HEAD
 Dictionary::~Dictionary()
-=======
-void* Dictionary::DoRemove(detail::DictEntry* entry, zeek::detail::hash_t h,
-				zeek::PList<detail::DictEntry>* chain, int chain_offset)
->>>>>>> 8f413826
 	{
 	Clear();
 	}
@@ -652,12 +603,12 @@
 // Look up now also possibly modifies the entry. Why? if the entry is found but not positioned
 // according to the current dict (so it's before SizeUp), it will be moved to the right
 // position so next lookup is fast.
-void* Dictionary::Lookup(const HashKey* key) const
+void* Dictionary::Lookup(const zeek::detail::HashKey* key) const
 	{
 	return Lookup(key->Key(), key->Size(), key->Hash());
 	}
 
-void* Dictionary::Lookup(const void* key, int key_size, hash_t h) const
+void* Dictionary::Lookup(const void* key, int key_size, zeek::detail::hash_t h) const
 	{
 	Dictionary* d = const_cast<Dictionary*>(this);
 	int position = d->LookupIndex(key, key_size, h);
@@ -665,7 +616,7 @@
 	}
 
 //for verification purposes
-int Dictionary::LinearLookupIndex(const void* key, int key_size, hash_t hash) const
+int Dictionary::LinearLookupIndex(const void* key, int key_size, zeek::detail::hash_t hash) const
 	{
 	for ( int i = 0; i < Capacity(); i++ )
 		if ( ! table[i].Empty() && table[i].Equal((const char*)key, key_size, hash) )
@@ -673,13 +624,9 @@
 	return -1;
 	}
 
-<<<<<<< HEAD
 // Lookup position for all possible table_sizes caused by remapping. Remap it immediately
 // if not in the middle of iteration.
-int Dictionary::LookupIndex(const void* key, int key_size, hash_t hash, int* insert_position, int* insert_distance)
-=======
-void* Dictionary::NextEntry(zeek::detail::HashKey*& h, IterCookie*& cookie, int return_hash) const
->>>>>>> 8f413826
+int Dictionary::LookupIndex(const void* key, int key_size, zeek::detail::hash_t hash, int* insert_position, int* insert_distance)
 	{
 	ASSERT_VALID(this);
 	if ( ! table)
@@ -733,7 +680,7 @@
 // position/distance if required. The starting point for the search may not be the bucket
 // for the current table size since this method is also used to search for an item in the
 // previous table size.
-int Dictionary::LookupIndex(const void* key, int key_size, hash_t hash, int bucket, int end,
+int Dictionary::LookupIndex(const void* key, int key_size, zeek::detail::hash_t hash, int bucket, int end,
                             int* insert_position/*output*/, int* insert_distance/*output*/)
 	{
 	ASSERT(bucket>=0 && bucket < Buckets());
@@ -742,19 +689,9 @@
 		if ( BucketByPosition(i) == bucket && table[i].Equal((char*)key, key_size, hash) )
 			return i;
 
-<<<<<<< HEAD
 	//no such cluster, or not found in the cluster.
 	if ( insert_position )
 		*insert_position = i;
-=======
-	if ( cookie->inserted.length() )
-		{
-		// Return the last one. Order doesn't matter,
-		// and removing from the tail is cheaper.
-		entry = cookie->inserted.remove_nth(cookie->inserted.length()-1);
-		if ( return_hash )
-			h = new zeek::detail::HashKey(entry->key, entry->len, entry->hash);
->>>>>>> 8f413826
 
 	if ( insert_distance )
 		*insert_distance = i - bucket;
@@ -766,7 +703,7 @@
 // Insert
 //////////////////////////////////////////////////////////////////////////////////////////////////////////////////////
 
-void* Dictionary::Insert(void* key, int key_size, hash_t hash, void* val, bool copy_key)
+void* Dictionary::Insert(void* key, int key_size, zeek::detail::hash_t hash, void* val, bool copy_key)
 	{
 	ASSERT_VALID(this);
 
@@ -833,7 +770,6 @@
 	return v;
 	}
 
-<<<<<<< HEAD
 ///e.distance is adjusted to be the one at insert_position.
 void Dictionary::InsertRelocateAndAdjust(detail::DictEntry& entry, int insert_position)
 	{
@@ -848,15 +784,6 @@
 	if ( Remapping() && insert_position <= remap_end && remap_end < last_affected_position )
 		{//[i,j] range changed. if map_end in between. then possibly old entry pushed down across map_end.
 		remap_end = last_affected_position; //adjust to j on the conservative side.
-=======
-	if ( ttbl[b] && ttbl[b]->length() > o )
-		{
-		entry = (*ttbl[b])[o];
-		++cookie->offset;
-		if ( return_hash )
-			h = new zeek::detail::HashKey(entry->key, entry->len, entry->hash);
-		return entry->value;
->>>>>>> 8f413826
 		}
 
 	if ( cookies && ! cookies->empty() )
@@ -898,7 +825,6 @@
 		}
 	}
 
-<<<<<<< HEAD
 /// Adjust Cookies on Insert.
 void Dictionary::AdjustOnInsert(IterCookie* c, const detail::DictEntry& entry, int insert_position, int last_affected_position)
 	{
@@ -912,16 +838,6 @@
 		ASSERT(k >= 0 && k < Capacity());
 		c->visited->push_back(table[k]);
 		}
-=======
-	entry = (*ttbl[b])[0];
-	if ( return_hash )
-		h = new zeek::detail::HashKey(entry->key, entry->len, entry->hash);
-
-	cookie->bucket = b;
-	cookie->offset = 1;
-
-	return entry->value;
->>>>>>> 8f413826
 	}
 
 void Dictionary::SizeUp()
@@ -948,7 +864,7 @@
 // Remove
 /////////////////////////////////////////////////////////////////////////////////////////////////////////////////////////
 
-void* Dictionary::Remove(const void* key, int key_size, hash_t hash, bool dont_delete)
+void* Dictionary::Remove(const void* key, int key_size, zeek::detail::hash_t hash, bool dont_delete)
 	{//cookie adjustment: maintain inserts here. maintain next in lower level version.
 	ASSERT_VALID(this);
 	ASSERT(num_iterators == 0 || (cookies && cookies->size() == num_iterators)); //only robust iterators exist.
@@ -973,18 +889,8 @@
 
 detail::DictEntry Dictionary::RemoveRelocateAndAdjust(int position)
 	{
-<<<<<<< HEAD
 	int last_affected_position = position;
 	detail::DictEntry entry = RemoveAndRelocate(position, &last_affected_position);
-=======
-	if ( ! tbl )
-		Init(DEFAULT_DICT_SIZE);
-
-	zeek::PList<detail::DictEntry>** ttbl;
-	int* num_entries_ptr;
-	int* max_num_entries_ptr;
-	zeek::detail::hash_t h = new_entry->hash % num_buckets;
->>>>>>> 8f413826
 
 #ifdef DEBUG
 	//validation: index to i-1 should be continuous without empty spaces.
@@ -1122,29 +1028,13 @@
 
 void Dictionary::StopIterationNonConst(IterCookie* cookie) //const
 	{
-<<<<<<< HEAD
 	ASSERT(num_iterators > 0);
 	if ( num_iterators > 0 )
 		num_iterators--;
 	delete cookie;
-=======
-	// Only start resizing if there isn't any iteration in progress.
-	if ( ! cookies.empty() )
-		return;
-
-	if ( tbl2 )
-		zeek::reporter->InternalError("Dictionary::StartChangeSize() tbl2 not NULL");
-
-	Init2(new_size);
-
-	tbl_next_ind = 0;
-
-	// Preserve threshold density
-	SetDensityThresh2(DensityThresh());
->>>>>>> 8f413826
-	}
-
-void* Dictionary::NextEntryNonConst(HashKey*& h, IterCookie*& c, bool return_hash) //const
+	}
+
+void* Dictionary::NextEntryNonConst(zeek::detail::HashKey*& h, IterCookie*& c, bool return_hash) //const
 	{
 	// If there are any inserted entries, return them first.
 	// That keeps the list small and helps avoiding searching
@@ -1166,7 +1056,7 @@
 		// and removing from the tail is cheaper.
 		detail::DictEntry e = c->inserted->back();
 		if ( return_hash )
-			h = new HashKey(e.GetKey(), e.key_size, e.hash);
+			h = new zeek::detail::HashKey(e.GetKey(), e.key_size, e.hash);
 		void* v = e.value;
 		c->inserted->pop_back();
 		return v;
@@ -1210,27 +1100,11 @@
 		c = nullptr;
 		return nullptr; //end of iteration.
 		}
-<<<<<<< HEAD
-=======
-	while ( num > 0 && int(tbl_next_ind) < num_buckets );
-
-	if ( int(tbl_next_ind) >= num_buckets )
-		FinishChangeSize();
-	}
-
-void Dictionary::FinishChangeSize()
-	{
-	// Cheap safety check.
-	if ( num_entries != 0 )
-		zeek::reporter->InternalError(
-		    "Dictionary::FinishChangeSize: num_entries is %d\n",
-		    num_entries);
->>>>>>> 8f413826
 
 	ASSERT(! table[c->next].Empty());
 	void* v = table[c->next].value;
 	if ( return_hash )
-		h = new HashKey(table[c->next].GetKey(), table[c->next].key_size, table[c->next].hash);
+		h = new zeek::detail::HashKey(table[c->next].GetKey(), table[c->next].key_size, table[c->next].hash);
 
 	//prepare for next time.
 	c->next = Next(c->next);
@@ -1244,7 +1118,7 @@
 	Dictionary* dp = const_cast<Dictionary*>(this);
 	return dp->InitForIterationNonConst();
 	}
-void* Dictionary::NextEntry(HashKey*& h, IterCookie*& cookie, bool return_hash) const
+void* Dictionary::NextEntry(zeek::detail::HashKey*& h, IterCookie*& cookie, bool return_hash) const
 	{
 	Dictionary* dp = const_cast<Dictionary*>(this);
 	return dp->NextEntryNonConst(h, cookie, return_hash);
