--- conflicted
+++ resolved
@@ -459,10 +459,7 @@
     input/readers/Raw.cc
     input/readers/Benchmark.cc
     input/readers/Binary.cc
-<<<<<<< HEAD
-=======
     input/readers/SQLite.cc
->>>>>>> b9b691e3
 
     file_analysis/Manager.cc
     file_analysis/File.cc
@@ -473,12 +470,9 @@
     file_analysis/Extract.cc
     file_analysis/Hash.cc
     file_analysis/DataEvent.cc
-<<<<<<< HEAD
     file_analysis/analyzers/PE.cc
-=======
 
     3rdparty/sqlite3.c
->>>>>>> b9b691e3
 
     nb_dns.c
     digest.h
