--- conflicted
+++ resolved
@@ -29,11 +29,6 @@
 #include "Event.h"
 #include "File.h"
 #include "Reporter.h"
-<<<<<<< HEAD
-=======
-#include "LogMgr.h"
-#include "InputMgr.h"
->>>>>>> f24c50b4
 #include "Net.h"
 #include "NetVar.h"
 #include "Var.h"
@@ -57,6 +52,8 @@
 #include "logging/Manager.h"
 #include "logging/writers/Ascii.h"
 
+#include "input/Manager.h"
+
 #include "binpac_bro.h"
 
 Brofiler brofiler;
@@ -82,13 +79,9 @@
 name_list prefixes;
 DNS_Mgr* dns_mgr;
 TimerMgr* timer_mgr;
-<<<<<<< HEAD
 logging::Manager* log_mgr = 0;
 threading::Manager* thread_mgr = 0;
-=======
-LogMgr* log_mgr;
-InputMgr* input_mgr;
->>>>>>> f24c50b4
+input::Manager* input_mgr = 0;
 Stmt* stmts;
 EventHandlerPtr net_done = 0;
 RuleMatcher* rule_matcher = 0;
@@ -752,13 +745,8 @@
 	persistence_serializer = new PersistenceSerializer();
 	remote_serializer = new RemoteSerializer();
 	event_registry = new EventRegistry();
-<<<<<<< HEAD
 	log_mgr = new logging::Manager();
-=======
-	log_mgr = new LogMgr();
-        
-    input_mgr = new InputMgr();
->>>>>>> f24c50b4
+    	input_mgr = new input::Manager();
 
 	if ( events_file )
 		event_player = new EventPlayer(events_file);
