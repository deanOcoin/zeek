// See the file "COPYING" in the main distribution directory for copyright.

#include "config.h"

#ifdef BROv6
#include <sys/types.h>
#include <sys/socket.h>

#include <netinet/in.h>

#include <arpa/inet.h>
#endif

#include "Reporter.h"
#include "net_util.h"

// - adapted from tcpdump
// Returns the ones-complement checksum of a chunk of b short-aligned bytes.
int ones_complement_checksum(const void* p, int b, uint32 sum)
	{
	const u_short* sp = (u_short*) p;	// better be aligned!

	b /= 2;	// convert to count of short's

	/* No need for endian conversions. */
	while ( --b >= 0 )
		sum += *sp++;

	while ( sum > 0xffff )
		sum = (sum & 0xffff) + (sum >> 16);

	return sum;
	}

int tcp_checksum(const struct ip* ip, const struct tcphdr* tp, int len)
	{
	// ### Note, this is only correct for IPv4.  This routine is only
	// used by the connection compressor (which we turn off for IPv6
	// traffic).

	int tcp_len = tp->th_off * 4 + len;
	uint32 sum;

	if ( len % 2 == 1 )
		// Add in pad byte.
		sum = htons(((const u_char*) tp)[tcp_len - 1] << 8);
	else
		sum = 0;

	sum = ones_complement_checksum((void*) &ip->ip_src.s_addr, 4, sum);
	sum = ones_complement_checksum((void*) &ip->ip_dst.s_addr, 4, sum);

	uint32 addl_pseudo =
		(htons(IPPROTO_TCP) << 16) | htons((unsigned short) tcp_len);

	sum = ones_complement_checksum((void*) &addl_pseudo, 4, sum);
	sum = ones_complement_checksum((void*) tp, tcp_len, sum);

	return sum;
	}

int udp_checksum(const struct ip* ip, const struct udphdr* up, int len)
	{
	uint32 sum;

	if ( len % 2 == 1 )
		// Add in pad byte.
		sum = htons(((const u_char*) up)[len - 1] << 8);
	else
		sum = 0;

	sum = ones_complement_checksum((void*) &ip->ip_src.s_addr, 4, sum);
	sum = ones_complement_checksum((void*) &ip->ip_dst.s_addr, 4, sum);

	uint32 addl_pseudo =
		(htons(IPPROTO_UDP) << 16) | htons((unsigned short) len);

	sum = ones_complement_checksum((void*) &addl_pseudo, 4, sum);
	sum = ones_complement_checksum((void*) up, len, sum);

	return sum;
	}

#ifdef BROv6
int udp6_checksum(const struct ip6_hdr* ip6, const struct udphdr* up, int len)
	{
	// UDP over IPv6 uses the same checksum function as over IPv4 but a
	// different pseuod-header over which it is computed.
	uint32 sum;

	if ( len % 2 == 1 )
		// Add in pad byte.
		sum = htons(((const u_char*) up)[len - 1] << 8);
	else
		sum = 0;

	sum = ones_complement_checksum((void*) ip6->ip6_src.s6_addr, 16, sum);
	sum = ones_complement_checksum((void*) ip6->ip6_dst.s6_addr, 16, sum);

	uint32 l = htonl(len);
	sum = ones_complement_checksum((void*) &l, 4, sum);
<<<<<<< HEAD
=======

>>>>>>> 357cdd3f
	uint32 addl_pseudo = htons(IPPROTO_UDP);

	sum = ones_complement_checksum((void*) &addl_pseudo, 4, sum);
	sum = ones_complement_checksum((void*) up, len, sum);

	return sum;
	}


int icmp6_checksum(const struct icmp* icmpp, const struct ip6_hdr* ip6, int len)
	{
	// ICMP6 uses the same checksum function as over ICMP4 but a different
	// pseuod-header over which it is computed.
	uint32 sum;

	if ( len % 2 == 1 )
		// Add in pad byte.
		sum += htons(((const u_char*) icmpp)[len - 1] << 8);
	else
		sum = 0;

	// Pseudo-header as for UDP over IPv6 above.
	sum = ones_complement_checksum((void*) ip6->ip6_src.s6_addr, 16, sum);
	sum = ones_complement_checksum((void*) ip6->ip6_dst.s6_addr, 16, sum);
	uint32 l = htonl(len);
	sum = ones_complement_checksum((void*) &l, 4, sum);

	uint32 addl_pseudo = htons(IPPROTO_ICMPV6);
	sum = ones_complement_checksum((void*) &addl_pseudo, 4, sum);

	sum = ones_complement_checksum((void*) icmpp, len, sum);

	return sum;
	}

#endif

int icmp_checksum(const struct icmp* icmpp, int len)
	{
	uint32 sum;
	if ( len % 2 == 1 )
		// Add in pad byte.
		sum = htons(((const u_char*) icmpp)[len - 1] << 8);
	else
		sum = 0;

	sum = ones_complement_checksum((void*) icmpp, len, sum);

	return sum;
	}

#define CLASS_A 0x00000000
#define CLASS_B 0x80000000
#define CLASS_C 0xc0000000
#define CLASS_D 0xe0000000
#define CLASS_E 0xf0000000

#define CHECK_CLASS(addr,class) (((addr) & (class)) == (class))
char addr_to_class(uint32 addr)
	{
	if ( CHECK_CLASS(addr, CLASS_E) )
		return 'E';
	else if ( CHECK_CLASS(addr, CLASS_D) )
		return 'D';
	else if ( CHECK_CLASS(addr, CLASS_C) )
		return 'C';
	else if ( CHECK_CLASS(addr, CLASS_B) )
		return 'B';
	else
		return 'A';
	}

uint32 addr_to_net(uint32 addr)
	{
	if ( CHECK_CLASS(addr, CLASS_D) )
		; // class D's are left alone ###
	else if ( CHECK_CLASS(addr, CLASS_C) )
		addr = addr & 0xffffff00;
	else if ( CHECK_CLASS(addr, CLASS_B) )
		addr = addr & 0xffff0000;
	else
		addr = addr & 0xff000000;

	return addr;
	}

const char* dotted_addr(uint32 addr, int alternative)
	{
	addr = ntohl(addr);
	const char* fmt = alternative ? "%d,%d.%d.%d" : "%d.%d.%d.%d";

	static char buf[32];
	snprintf(buf, sizeof(buf), fmt,
		addr >> 24, (addr >> 16) & 0xff,
		(addr >> 8) & 0xff, addr & 0xff);

	return buf;
	}

const char* dotted_addr(const uint32* addr, int alternative)
	{
#ifdef BROv6
	if ( is_v4_addr(addr) )
		return dotted_addr(addr[3], alternative);

	static char buf[256];

	if ( inet_ntop(AF_INET6, addr, buf, sizeof buf) == NULL )
		return "<bad IPv6 address conversion>";

	return buf;

#else
	return dotted_addr(to_v4_addr(addr), alternative);
#endif
	}

const char* dotted_net(uint32 addr)
	{
	addr = ntohl(addr);

	static char buf[32];

	if ( CHECK_CLASS(addr, CLASS_D) )
		sprintf(buf, "%d.%d.%d.%d",
			addr >> 24, (addr >> 16) & 0xff,
			(addr >> 8) & 0xff, addr & 0xff);

	else if ( CHECK_CLASS(addr, CLASS_C) )
		sprintf(buf, "%d.%d.%d",
			addr >> 24, (addr >> 16) & 0xff, (addr >> 8) & 0xff);

	else
		// Same for class A's and B's.
		sprintf(buf, "%d.%d", addr >> 24, (addr >> 16) & 0xff);

	return buf;
	}

#ifdef BROv6
const char* dotted_net6(const uint32* addr)
	{
	if ( is_v4_addr(addr) )
		return dotted_net(to_v4_addr(addr));
	else
		// ### this isn't right, but net's should go away eventually ...
		return dotted_addr(addr);
	}
#endif

uint32 dotted_to_addr(const char* addr_text)
	{
	int addr[4];

	if ( sscanf(addr_text,
		    "%d.%d.%d.%d", addr+0, addr+1, addr+2, addr+3) != 4 )
		{
		reporter->Error("bad dotted address: %s", addr_text );
		return 0;
		}

	if ( addr[0] < 0 || addr[1] < 0 || addr[2] < 0 || addr[3] < 0 ||
	     addr[0] > 255 || addr[1] > 255 || addr[2] > 255 || addr[3] > 255 )
		{
		reporter->Error("bad dotted address: %s", addr_text);
		return 0;
		}

	uint32 a = (addr[0] << 24) | (addr[1] << 16) | (addr[2] << 8) | addr[3];

	// ### perhaps do gethostbyaddr here?

	return uint32(htonl(a));
	}

#ifdef BROv6
uint32* dotted_to_addr6(const char* addr_text)
	{
	uint32* addr = new uint32[4];
	if ( inet_pton(AF_INET6, addr_text, addr) <= 0 )
		{
		reporter->Error("bad IPv6 address: %s", addr_text );
		addr[0] = addr[1] = addr[2] = addr[3] = 0;
		}

	return addr;
	}

#endif

#ifdef BROv6
int is_v4_addr(const uint32 addr[4])
	{
	return addr[0] == 0 && addr[1] == 0 && addr[2] == 0;
	}
#endif

uint32 to_v4_addr(const uint32* addr)
	{
#ifdef BROv6
	if ( ! is_v4_addr(addr) )
		reporter->InternalError("conversion of non-IPv4 address to IPv4 address");
	return addr[3];
#else
	return addr[0];
#endif
	}

uint32 mask_addr(uint32 a, uint32 top_bits_to_keep)
	{
	if ( top_bits_to_keep > 32 )
		{
		reporter->Error("bad address mask value %d", top_bits_to_keep);
		return a;
		}

	if ( top_bits_to_keep == 0 )
		// The shifts below don't have any effect with 0, i.e.,
		// 1 << 32 does not yield 0; either due to compiler
		// misoptimization or language semantics.
		return 0;

	uint32 addr = ntohl(a);

	int shift = 32 - top_bits_to_keep;
	addr >>= shift;
	addr <<= shift;

	return htonl(addr);
	}

const uint32* mask_addr(const uint32* a, uint32 top_bits_to_keep)
	{
#ifdef BROv6
	static uint32 addr[4];

	addr[0] = a[0];
	addr[1] = a[1];
	addr[2] = a[2];
	addr[3] = a[3];

	// This is a bit dicey: if it's a v4 address, then we interpret
	// the mask as being with respect to 32 bits total, even though
	// strictly speaking, the v4 address comprises the least-significant
	// bits out of 128, rather than the most significant.  However,
	// we only do this if the mask itself is consistent for a 32-bit
	// address.
	uint32 max_bits = (is_v4_addr(a) && top_bits_to_keep <= 32) ? 32 : 128;

	if ( top_bits_to_keep == 0 || top_bits_to_keep > max_bits )
		{
		reporter->Error("bad address mask value %s", top_bits_to_keep);
		return addr;
		}

	int word = 3;	// start zeroing out with word #3
	int bits_to_chop = max_bits - top_bits_to_keep;	// bits to discard
	while ( bits_to_chop >= 32 )
		{ // there's an entire word to discard
		addr[word] = 0;
		--word;	// move on to next, more significant word
		bits_to_chop -= 32;	// we just go rid of 32 bits
		}

	// All that's left to work with now is the word pointed to by "word".
	uint32 addr32 = ntohl(addr[word]);
	addr32 >>= bits_to_chop;
	addr32 <<= bits_to_chop;
	addr[word] = htonl(addr32);

	return addr;
#else
	return a;
#endif
	}

const char* fmt_conn_id(const uint32* src_addr, uint32 src_port,
			const uint32* dst_addr, uint32 dst_port)
	{
	char addr1[128], addr2[128];
	static char buffer[512];

	strcpy(addr1, dotted_addr(src_addr));
	strcpy(addr2, dotted_addr(dst_addr));

	safe_snprintf(buffer, sizeof(buffer), "%s:%d > %s:%d",
			addr1, src_port, addr2, dst_port);

	return buffer;
	}

uint32 extract_uint32(const u_char* data)
	{
	uint32 val;

	val = data[0] << 24;
	val |= data[1] << 16;
	val |= data[2] << 8;
	val |= data[3];

	return val;
	}<|MERGE_RESOLUTION|>--- conflicted
+++ resolved
@@ -99,10 +99,7 @@
 
 	uint32 l = htonl(len);
 	sum = ones_complement_checksum((void*) &l, 4, sum);
-<<<<<<< HEAD
-=======
-
->>>>>>> 357cdd3f
+
 	uint32 addl_pseudo = htons(IPPROTO_UDP);
 
 	sum = ones_complement_checksum((void*) &addl_pseudo, 4, sum);
