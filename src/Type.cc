// See the file "COPYING" in the main distribution directory for copyright.

#include "zeek-config.h"

#include "Type.h"
#include "Attr.h"
#include "Expr.h"
#include "Scope.h"
#include "Func.h"
#include "Reporter.h"
#include "zeekygen/Manager.h"
#include "zeekygen/utils.h"

#include <string>
#include <list>
#include <map>

BroType::TypeAliasMap BroType::type_aliases;

// Note: This function must be thread-safe.
const char* type_name(TypeTag t)
	{
	static const char* type_names[int(NUM_TYPES)] = {
		"void",      // 0
		"bool",      // 1
		"int",       // 2
		"count",     // 3
		"counter",   // 4
		"double",    // 5
		"time",      // 6
		"interval",  // 7
		"string",    // 8
		"pattern",   // 9
		"enum",      // 10
		"timer",     // 11
		"port",      // 12
		"addr",      // 13
		"subnet",    // 14
		"any",       // 15
		"table",     // 16
		"union",     // 17
		"record",    // 18
		"types",     // 19
		"func",      // 20
		"file",      // 21
		"vector",    // 22
		"opaque",    // 23
		"type",      // 24
		"error",     // 25
	};

	if ( int(t) >= NUM_TYPES )
		return "type_name(): not a type tag";

	return type_names[int(t)];
	}

BroType::BroType(TypeTag t, bool arg_base_type)
	{
	tag = t;
	is_network_order = 0;
	base_type = arg_base_type;

	switch ( tag ) {
	case TYPE_VOID:
		internal_tag = TYPE_INTERNAL_VOID;
		break;

	case TYPE_BOOL:
	case TYPE_INT:
	case TYPE_ENUM:
		internal_tag = TYPE_INTERNAL_INT;
		break;

	case TYPE_COUNT:
	case TYPE_COUNTER:
		internal_tag = TYPE_INTERNAL_UNSIGNED;
		break;

	case TYPE_PORT:
		internal_tag = TYPE_INTERNAL_UNSIGNED;
		is_network_order = 1;
		break;

	case TYPE_DOUBLE:
	case TYPE_TIME:
	case TYPE_INTERVAL:
		internal_tag = TYPE_INTERNAL_DOUBLE;
		break;

	case TYPE_STRING:
		internal_tag = TYPE_INTERNAL_STRING;
		break;

	case TYPE_ADDR:
		internal_tag = TYPE_INTERNAL_ADDR;
		break;

	case TYPE_SUBNET:
		internal_tag = TYPE_INTERNAL_SUBNET;
		break;

	case TYPE_PATTERN:
	case TYPE_TIMER:
	case TYPE_ANY:
	case TYPE_TABLE:
	case TYPE_UNION:
	case TYPE_RECORD:
	case TYPE_LIST:
	case TYPE_FUNC:
	case TYPE_FILE:
	case TYPE_OPAQUE:
	case TYPE_VECTOR:
	case TYPE_TYPE:
		internal_tag = TYPE_INTERNAL_OTHER;
		break;

	case TYPE_ERROR:
		internal_tag = TYPE_INTERNAL_ERROR;
		break;
	}

	}

BroType* BroType::ShallowClone()
	{
	switch ( tag ) {
		case TYPE_VOID:
		case TYPE_BOOL:
		case TYPE_INT:
		case TYPE_COUNT:
		case TYPE_COUNTER:
		case TYPE_DOUBLE:
		case TYPE_TIME:
		case TYPE_INTERVAL:
		case TYPE_STRING:
		case TYPE_PATTERN:
		case TYPE_TIMER:
		case TYPE_PORT:
		case TYPE_ADDR:
		case TYPE_SUBNET:
		case TYPE_ANY:
			return new BroType(tag, base_type);

		default:
			reporter->InternalError("cloning illegal base BroType");
	}
	return nullptr;
	}

int BroType::MatchesIndex(ListExpr*& index) const
	{
	if ( Tag() == TYPE_STRING )
		{
		if ( index->Exprs().length() != 1 && index->Exprs().length() != 2 )
			return DOES_NOT_MATCH_INDEX;

		if ( check_and_promote_exprs_to_type(index, ::base_type(TYPE_INT)) )
			return MATCHES_INDEX_SCALAR;
		}

	return DOES_NOT_MATCH_INDEX;
	}

BroType* BroType::YieldType()
	{
	return 0;
	}

int BroType::HasField(const char* /* field */) const
	{
	return 0;
	}

BroType* BroType::FieldType(const char* /* field */) const
	{
	return 0;
	}

void BroType::Describe(ODesc* d) const
	{
	if ( d->IsBinary() )
		d->Add(int(Tag()));
	else
		{
		TypeTag t = Tag();
		if ( IsSet() )
			d->Add("set");
		else
			d->Add(type_name(t));
		}
	}

void BroType::DescribeReST(ODesc* d, bool roles_only) const
	{
	d->Add(fmt(":zeek:type:`%s`", type_name(Tag())));
	}

void BroType::SetError()
	{
	tag = TYPE_ERROR;
	}

unsigned int BroType::MemoryAllocation() const
	{
	return padded_sizeof(*this);
	}

TypeList::~TypeList()
	{
	for ( const auto& type : types )
		Unref(type);

	Unref(pure_type);
	}

int TypeList::AllMatch(const BroType* t, int is_init) const
	{
	for ( const auto& type : types )
		if ( ! same_type(type, t, is_init) )
			return 0;
	return 1;
	}

void TypeList::Append(BroType* t)
	{
	if ( pure_type && ! same_type(t, pure_type) )
		reporter->InternalError("pure type-list violation");

	types.push_back(t);
	}

void TypeList::AppendEvenIfNotPure(BroType* t)
	{
	if ( pure_type && ! same_type(t, pure_type) )
		{
		Unref(pure_type);
		pure_type = 0;
		}

	types.push_back(t);
	}

void TypeList::Describe(ODesc* d) const
	{
	if ( d->IsReadable() )
		d->AddSP("list of");
	else
		{
		d->Add(int(Tag()));
		d->Add(IsPure());
		if ( IsPure() )
			pure_type->Describe(d);
		d->Add(types.length());
		}

	if ( IsPure() )
		pure_type->Describe(d);
	else
		{
		loop_over_list(types, i)
			{
			if ( i > 0 && ! d->IsBinary() )
				d->Add(",");

			types[i]->Describe(d);
			}
		}
	}

IndexType::~IndexType()
	{
	Unref(indices);
	Unref(yield_type);
	}

int IndexType::MatchesIndex(ListExpr*& index) const
	{
	// If we have a type indexed by subnets, addresses are ok.
	const type_list* types = indices->Types();
	const expr_list& exprs = index->Exprs();

	if ( types->length() == 1 && (*types)[0]->Tag() == TYPE_SUBNET &&
	     exprs.length() == 1 && exprs[0]->Type()->Tag() == TYPE_ADDR )
		return MATCHES_INDEX_SCALAR;

	return check_and_promote_exprs(index, Indices()) ?
			MATCHES_INDEX_SCALAR : DOES_NOT_MATCH_INDEX;
	}

BroType* IndexType::YieldType()
	{
	return yield_type;
	}

const BroType* IndexType::YieldType() const
	{
	return yield_type;
	}

void IndexType::Describe(ODesc* d) const
	{
	BroType::Describe(d);
	if ( ! d->IsBinary() )
		d->Add("[");
	loop_over_list(*IndexTypes(), i)
		{
		if ( ! d->IsBinary() && i > 0 )
			d->Add(",");
		(*IndexTypes())[i]->Describe(d);
		}
	if ( ! d->IsBinary() )
		d->Add("]");

	if ( yield_type )
		{
		if ( ! d->IsBinary() )
			d->Add(" of ");
		yield_type->Describe(d);
		}
	}

void IndexType::DescribeReST(ODesc* d, bool roles_only) const
	{
	d->Add(":zeek:type:`");

	if ( IsSet() )
		d->Add("set");
	else
		d->Add(type_name(Tag()));

	d->Add("` ");
	d->Add("[");

	loop_over_list(*IndexTypes(), i)
		{
		if ( i > 0 )
			d->Add(", ");

		const BroType* t = (*IndexTypes())[i];

		if ( ! t->GetName().empty() )
			{
			d->Add(":zeek:type:`");
			d->Add(t->GetName());
			d->Add("`");
			}
		else
			t->DescribeReST(d, roles_only);
		}

	d->Add("]");

	if ( yield_type )
		{
		d->Add(" of ");

		if ( ! yield_type->GetName().empty() )
			{
			d->Add(":zeek:type:`");
			d->Add(yield_type->GetName());
			d->Add("`");
			}
		else
			yield_type->DescribeReST(d, roles_only);
		}
	}

bool IndexType::IsSubNetIndex() const
	{
	const type_list* types = indices->Types();
	if ( types->length() == 1 && (*types)[0]->Tag() == TYPE_SUBNET )
		return true;
	return false;
	}

TableType::TableType(TypeList* ind, BroType* yield)
: IndexType(TYPE_TABLE, ind, yield)
	{
	if ( ! indices )
		return;

	type_list* tl = indices->Types();

	for ( const auto& tli : *tl )
		{
		InternalTypeTag t = tli->InternalType();

		if ( t == TYPE_INTERNAL_ERROR )
			break;

		// Allow functions, since they can be compared
		// for Func* pointer equality.
		if ( t == TYPE_INTERNAL_OTHER && tli->Tag() != TYPE_FUNC &&
<<<<<<< HEAD
		     tli->Tag() != TYPE_RECORD && tli->Tag() != TYPE_PATTERN)
=======
		     tli->Tag() != TYPE_RECORD && tli->Tag() != TYPE_PATTERN )
>>>>>>> fb77351c
			{
			tli->Error("bad index type");
			SetError();
			break;
			}
		}
	}

TableType* TableType::ShallowClone()
	{
	if ( indices )
		indices->Ref();
	if ( yield_type )
		yield_type->Ref();

	return new TableType(indices, yield_type);
	}

bool TableType::IsUnspecifiedTable() const
	{
	// Unspecified types have an empty list of indices.
	return indices->Types()->length() == 0;
	}

TypeList* TableType::ExpandRecordIndex(RecordType* rt) const
	{
	TypeList* tl = new TypeList();

	int n = rt->NumFields();
	for ( int i = 0; i < n; ++i )
		{
		TypeDecl* td = rt->FieldDecl(i);
		tl->Append(td->type->Ref());
		}

	return tl;
	}

SetType::SetType(TypeList* ind, ListExpr* arg_elements) : TableType(ind, 0)
	{
	elements = arg_elements;
	if ( elements )
		{
		if ( indices )
			{ // We already have a type.
			if ( ! check_and_promote_exprs(elements, indices) )
				SetError();
			}
		else
			{
			TypeList* tl_type = elements->Type()->AsTypeList();
			type_list* tl = tl_type->Types();

			if ( tl->length() < 1 )
				{
				Error("no type given for set");
				SetError();
				}

			else if ( tl->length() == 1 )
				{
				BroType* t = flatten_type((*tl)[0]->Ref());
				indices = new TypeList(t);
				indices->Append(t->Ref());
				}

			else
				{
				BroType* t = merge_types((*tl)[0], (*tl)[1]);

				for ( int i = 2; t && i < tl->length(); ++i )
					{
					BroType* t_new =
						merge_types(t, (*tl)[i]);
					Unref(t);
					t = t_new;
					}

				if ( ! t )
					{
					Error("bad set type");
					return;
					}

				indices = new TypeList(t);
				indices->Append(t);
				}
			}
		}
	}

SetType* SetType::ShallowClone()
	{
	// constructor only consumes indices when elements
	// is set
	if ( elements && indices )
		{
		elements->Ref();
		indices->Ref();
		}

	return new SetType(indices, elements);
	}

SetType::~SetType()
	{
	Unref(elements);
	}

FuncType::FuncType(RecordType* arg_args, BroType* arg_yield, function_flavor arg_flavor)
: BroType(TYPE_FUNC)
	{
	yield = arg_yield;
	flavor = arg_flavor;
	AddOverload(arg_args);
	}

FuncType::FuncType(RecordType* arg_args, BroType* arg_yield, function_flavor arg_flavor,
                   bool solitary)
: BroType(TYPE_FUNC)
	{
	yield = arg_yield;
	flavor = arg_flavor;
	AddOverload(arg_args, solitary);
	}

int FuncType::AddOverload(RecordType* args)
	{
	return AddOverload(args, false);
	}

int FuncType::AddOverload(RecordType* args, bool solitary)
	{
	auto odecl = new FuncDecl();
	odecl->args = args;
	odecl->arg_types = new TypeList();

	bool has_default_arg = false;
	auto added = true;

	for ( int i = 0; i < args->NumFields(); ++i )
		{
		const TypeDecl* td = args->FieldDecl(i);

		if ( td->FindAttr(ATTR_DEFAULT) )
			has_default_arg = true;

		else if ( has_default_arg )
			{
			std::string err_str = fmt("required parameter '%s' must precede "
			                          "default parameters", td->id);
			args->Error(err_str.data());
			added = false;
			}

		odecl->arg_types->Append(args->FieldType(i)->Ref());
		}

	// Check that adding this overload doesn't create ambiguity with others
	for ( auto& o : overloads )
		{
		// We need to find at least one differing parameter, and if we
		// don't have a differing parameter before we run into a &default,
		// then it's ambiguous.

		auto have_unique_param = false;
		RecordType* more_args;
		RecordType* less_args;

		if ( o->decl->args->NumFields() > args->NumFields() )
			{
			more_args = o->decl->args;
			less_args = args;
			}
		else
			{
			more_args = args;
			less_args = o->decl->args;
			}

		for ( auto i = 0; i < more_args->NumFields(); ++i )
			{
			if ( more_args->FieldDecl(i)->FindAttr(ATTR_DEFAULT) )
				break;

			if ( i == less_args->NumFields() )
				{
				have_unique_param = true;
				break;
				}

			if ( less_args->FieldDecl(i)->FindAttr(ATTR_DEFAULT) )
				break;

			if ( ! same_type(less_args->FieldType(i),
			                 more_args->FieldType(i), false, false) )
				{
				have_unique_param = true;
				break;
				}
			}

		if ( ! have_unique_param )
			{
			args->Error("function parameters would create ambiguous overload",
			            o->decl->args);
			added = false;
			}
		}

	auto rval = -1;

	if ( added )
		{
		rval = overloads.size();
		auto o = new FuncOverload();
		o->index = rval;

		if ( solitary )
			o->type = this->Ref()->AsFuncType();
		else
			o->type = new FuncType(args->Ref()->AsRecordType(),
			                       yield ? yield->Ref() : nullptr,
			                       flavor, true);

		o->decl = odecl;
		overloads.emplace_back(o);
		}
	else
		{
		Unref(odecl->args);
		Unref(odecl->arg_types);
		delete odecl;
		}

	return rval;
	}

int FuncType::GetOverloadIndex(RecordType* matching_args) const
	{
	for ( auto i = 0u; i < overloads.size(); ++i )
		if ( same_type(overloads[i]->decl->args, matching_args, false, false) )
			return i;

	return -1;
	}

FuncOverload* FuncType::GetOverload(RecordType* matching_args) const
	{
	auto idx = GetOverloadIndex(matching_args);
	return GetOverload(idx);
	}

FuncOverload* FuncType::GetOverload(int idx) const
	{
	if ( idx < 0 )
		return nullptr;

	return overloads[idx];
	}

FuncType* FuncType::ShallowClone()
	{
	auto f = new FuncType();
	f->yield = yield->Ref();
	f->flavor = flavor;

	for ( FuncOverload* o : overloads )
		{
		auto co = new FuncOverload();
		co->decl = new FuncDecl();
		co->index = o->index;
		co->type = o->type->Ref()->AsFuncType();
		co->decl->args = o->decl->args->Ref()->AsRecordType();
		co->decl->arg_types = o->decl->arg_types->Ref()->AsTypeList();

		f->overloads.emplace_back(co);
		}

	return f;
	}

string FuncType::FlavorString() const
	{
	switch ( flavor ) {

	case FUNC_FLAVOR_FUNCTION:
		return "function";

	case FUNC_FLAVOR_EVENT:
		return "event";

	case FUNC_FLAVOR_HOOK:
		return "hook";

	default:
		reporter->InternalError("Invalid function flavor");
		return "invalid_func_flavor";
	}
	}

FuncType::~FuncType()
	{
	for ( auto& o : overloads )
		{
		Unref(o->type);
		Unref(o->decl->args);
		Unref(o->decl->arg_types);
		delete o->decl;
		delete o;
		}

	Unref(yield);
	}

BroType* FuncType::YieldType()
	{
	return yield;
	}

const BroType* FuncType::YieldType() const
	{
	return yield;
	}

int FuncType::MatchesIndex(ListExpr*& index) const
	{
	if ( overloads.size() == 1 )
		return check_and_promote_args(index, overloads[0]->decl->args) ?
		           MATCHES_INDEX_SCALAR : DOES_NOT_MATCH_INDEX;

	for ( auto& o : overloads )
		{
		expr_list& el = index->Exprs();

		if ( el.length() > o->decl->args->NumFields() )
			continue;

		auto match = true;

		for ( auto i = 0; i < o->decl->args->NumFields(); ++i )
			{
			if ( i == el.length() )
				{
				// This overload can now only match if this param has &default
				// (implies any subsequent params also have a &default)
				match = o->decl->args->FieldDecl(i)->FindAttr(ATTR_DEFAULT);
				break;
				}

			if ( ! same_type(el[i]->Type(), o->decl->args->FieldType(i)) )
				{
				match = false;
				break;
				}
			}

		if ( match )
			return check_and_promote_args(index, o->decl->args) ?
			           MATCHES_INDEX_SCALAR : DOES_NOT_MATCH_INDEX;
		}

	return DOES_NOT_MATCH_INDEX;
	}

int FuncType::CheckArgs(const type_list* args, bool is_init) const
	{
	// TODO: implement for overloads
	assert(overloads.size() == 1);
	auto arg_types = overloads[0]->decl->arg_types;

	const type_list* my_args = arg_types->Types();

	if ( my_args->length() != args->length() )
		{
		Warn(fmt("Wrong number of arguments for function. Expected %d, got %d.",
			args->length(), my_args->length()));
		return 0;
		}

	int success = 1;

	for ( int i = 0; i < my_args->length(); ++i )
		if ( ! same_type((*args)[i], (*my_args)[i], is_init) )
			{
			Warn(fmt("Type mismatch in function argument #%d. Expected %s, got %s.",
				i, type_name((*args)[i]->Tag()), type_name((*my_args)[i]->Tag())));
			success = 0;
			}

	return success;
	}

RecordType* FuncType::Args() const
	{
	// TODO: audit usages
	assert(overloads.size() == 1);
	return overloads[0]->decl->args;
	}

TypeList* FuncType::ArgTypes() const
	{
	// TODO: audit usages
	assert(overloads.size() == 1);
	return overloads[0]->decl->arg_types;
	}

void FuncType::Describe(ODesc* d) const
	{
	// TODO: implement for overloads
	assert(overloads.size() == 1);
	auto args = overloads[0]->decl->args;

	if ( d->IsReadable() )
		{
		d->Add(FlavorString());
		d->Add("(");
		args->DescribeFields(d);
		d->Add(")");

		if ( yield )
			{
			d->AddSP(" :");
			yield->Describe(d);
			}
		}
	else
		{
		d->Add(int(Tag()));
		d->Add(flavor);
		d->Add(yield != 0);
		args->DescribeFields(d);
		if ( yield )
			yield->Describe(d);
		}
	}

void FuncType::DescribeReST(ODesc* d, bool roles_only) const
	{
	// TODO: implement for overloads
	assert(overloads.size() == 1);
	auto args = overloads[0]->decl->args;

	d->Add(":zeek:type:`");
	d->Add(FlavorString());
	d->Add("`");
	d->Add(" (");
	args->DescribeFieldsReST(d, true);
	d->Add(")");

	if ( yield )
		{
		d->AddSP(" :");

		if ( ! yield->GetName().empty() )
			{
			d->Add(":zeek:type:`");
			d->Add(yield->GetName());
			d->Add("`");
			}
		else
			yield->DescribeReST(d, roles_only);
		}
	}

TypeDecl::TypeDecl(BroType* t, const char* i, attr_list* arg_attrs, bool in_record)
	{
	type = t;
	attrs = arg_attrs ? new Attributes(arg_attrs, t, in_record, false) : 0;
	id = i;
	}

TypeDecl::TypeDecl(const TypeDecl& other)
	{
	type = other.type->Ref();
	attrs = other.attrs;

	if ( attrs )
		::Ref(attrs);

	id = copy_string(other.id);
	}

TypeDecl::~TypeDecl()
	{
	Unref(type);
	Unref(attrs);
	delete [] id;
	}

void TypeDecl::DescribeReST(ODesc* d, bool roles_only) const
	{
	d->Add(id);
	d->Add(": ");

	if ( ! type->GetName().empty() )
		{
		d->Add(":zeek:type:`");
		d->Add(type->GetName());
		d->Add("`");
		}
	else
		type->DescribeReST(d, roles_only);

	if ( attrs )
		{
		d->SP();
		attrs->DescribeReST(d);
		}
	}

RecordType::RecordType(type_decl_list* arg_types) : BroType(TYPE_RECORD)
	{
	types = arg_types;
	num_fields = types ? types->length() : 0;
	}

// in this case the clone is actually not so shallow, since
// it gets modified by everyone.
RecordType* RecordType::ShallowClone()
	{
	auto pass = new type_decl_list();
	for ( const auto& type : *types )
		pass->push_back(new TypeDecl(*type));
	return new RecordType(pass);
	}

RecordType::~RecordType()
	{
	if ( types )
		{
		for ( auto type : *types )
			delete type;

		delete types;
		}
	}

int RecordType::HasField(const char* field) const
	{
	return FieldOffset(field) >= 0;
	}

BroType* RecordType::FieldType(const char* field) const
	{
	int offset = FieldOffset(field);
	return offset >= 0 ? FieldType(offset) : 0;
	}

BroType* RecordType::FieldType(int field) const
	{
	return (*types)[field]->type;
	}

Val* RecordType::FieldDefault(int field) const
	{
	const TypeDecl* td = FieldDecl(field);

	if ( ! td->attrs )
		return 0;

	const Attr* def_attr = td->attrs->FindAttr(ATTR_DEFAULT);

	return def_attr ? def_attr->AttrExpr()->Eval(0) : 0;
	}

int RecordType::FieldOffset(const char* field) const
	{
	loop_over_list(*types, i)
		{
		TypeDecl* td = (*types)[i];
		if ( streq(td->id, field) )
			return i;
		}

	return -1;
	}

const char* RecordType::FieldName(int field) const
	{
	return FieldDecl(field)->id;
	}

const TypeDecl* RecordType::FieldDecl(int field) const
	{
	return (*types)[field];
	}

TypeDecl* RecordType::FieldDecl(int field)
	{
	return (*types)[field];
	}

void RecordType::Describe(ODesc* d) const
	{
	d->PushType(this);

	if ( d->IsReadable() )
		{
		if ( d->IsShort() && GetName().size() )
			d->Add(GetName());

		else
			{
			d->AddSP("record {");
			DescribeFields(d);
			d->SP();
			d->Add("}");
			}
		}

	else
		{
		d->Add(int(Tag()));
		DescribeFields(d);
		}

	d->PopType(this);
	}

void RecordType::DescribeReST(ODesc* d, bool roles_only) const
	{
	d->PushType(this);
	d->Add(":zeek:type:`record`");

	if ( num_fields == 0 )
		return;

	d->NL();
	DescribeFieldsReST(d, false);
	d->PopType(this);
	}

static string container_type_name(const BroType* ft)
	{
	string s;
	if ( ft->Tag() == TYPE_RECORD )
		s = "record " + ft->GetName();
	else if ( ft->Tag() == TYPE_VECTOR )
		s = "vector of " + container_type_name(ft->YieldType());
	else if ( ft->Tag() == TYPE_TABLE )
		{
		if ( ft->IsSet() )
			s = "set[";
		else
			s = "table[";
		const type_list* tl = ((const IndexType*) ft)->IndexTypes();
		loop_over_list(*tl, i)
			{
			if ( i > 0 )
				s += ",";
			s += container_type_name((*tl)[i]);
			}
		s += "]";
		if ( ft->YieldType() )
			{
			s += " of ";
			s += container_type_name(ft->YieldType());
			}
		}
	else
		s = type_name(ft->Tag());
	return s;
	}

TableVal* RecordType::GetRecordFieldsVal(const RecordVal* rv) const
	{
	auto rval = new TableVal(internal_type("record_field_table")->AsTableType());

	for ( int i = 0; i < NumFields(); ++i )
		{
		const BroType* ft = FieldType(i);
		const TypeDecl* fd = FieldDecl(i);
		Val* fv = nullptr;

		if ( rv )
			fv = rv->Lookup(i);

		if ( fv )
			::Ref(fv);

		bool logged = (fd->attrs && fd->FindAttr(ATTR_LOG) != 0);

		RecordVal* nr = new RecordVal(internal_type("record_field")->AsRecordType());

		string s = container_type_name(ft);
		nr->Assign(0, new StringVal(s));
		nr->Assign(1, val_mgr->GetBool(logged));
		nr->Assign(2, fv);
		nr->Assign(3, FieldDefault(i));
		Val* field_name = new StringVal(FieldName(i));
		rval->Assign(field_name, nr);
		Unref(field_name);
		}

	return rval;
	}

const char* RecordType::AddFields(type_decl_list* others, attr_list* attr)
	{
	assert(types);

	bool log = false;

	if ( attr )
		{
		for ( const auto& at : *attr )
			{
			if ( at->Tag() == ATTR_LOG )
				log = true;
			}
		}

	for ( const auto& td : *others )
		{
		if ( ! td->FindAttr(ATTR_DEFAULT) &&
		     ! td->FindAttr(ATTR_OPTIONAL) )
			return "extension field must be &optional or have &default";

		if ( log )
			{
			if ( ! td->attrs )
				td->attrs = new Attributes(new attr_list, td->type, true, false);

			td->attrs->AddAttr(new Attr(ATTR_LOG));
			}

		types->push_back(td);
		}

	delete others;

	num_fields = types->length();
	return 0;
	}

void RecordType::DescribeFields(ODesc* d) const
	{
	if ( d->IsReadable() )
		{
		for ( int i = 0; i < num_fields; ++i )
			{
			if ( i > 0 )
				d->SP();

			const TypeDecl* td = FieldDecl(i);
			d->Add(td->id);
			d->Add(":");

			if ( d->FindType(td->type) )
				d->Add("<recursion>");
			else
				td->type->Describe(d);

			d->Add(";");
			}
		}

	else
		{
		if ( types )
			{
			d->AddCount(0);
			d->AddCount(types->length());
			for ( const auto& type : *types )
				{
				type->type->Describe(d);
				d->SP();
				d->Add(type->id);
				d->SP();
				}
			}
		}
	}

void RecordType::DescribeFieldsReST(ODesc* d, bool func_args) const
	{
	if ( ! func_args )
		d->PushIndent();

	for ( int i = 0; i < num_fields; ++i )
		{
		if ( i > 0 )
			{
			if ( func_args )
				d->Add(", ");
			else
				{
				d->NL();
				d->NL();
				}
			}

		const TypeDecl* td = FieldDecl(i);

		if ( d->FindType(td->type) )
			d->Add("<recursion>");
		else
			{
			if ( num_fields == 1 && streq(td->id, "va_args") &&
			     td->type->Tag() == TYPE_ANY )
				// This was a BIF using variable argument list
				d->Add("...");
			else
				td->DescribeReST(d);
			}

		if ( func_args )
			continue;

		using zeekygen::IdentifierInfo;
		IdentifierInfo* doc = zeekygen_mgr->GetIdentifierInfo(GetName());

		if ( ! doc )
			{
			reporter->InternalWarning("Failed to lookup record doc: %s",
			                          GetName().c_str());
			continue;
			}

		string field_from_script = doc->GetDeclaringScriptForField(td->id);
		string type_from_script;

		if ( doc->GetDeclaringScript() )
			type_from_script = doc->GetDeclaringScript()->Name();

		if ( ! field_from_script.empty() &&
		     field_from_script != type_from_script )
			{
			d->PushIndent();
			d->Add(zeekygen::redef_indication(field_from_script).c_str());
			d->PopIndent();
			}

		vector<string> cmnts = doc->GetFieldComments(td->id);

		if ( cmnts.empty() )
			continue;

		d->PushIndent();

		for ( size_t i = 0; i < cmnts.size(); ++i )
			{
			if ( i > 0 )
				d->NL();

			if ( IsFunc(td->type->Tag()) )
				{
				string s = cmnts[i];

				if ( zeekygen::prettify_params(s) )
					d->NL();

				d->Add(s.c_str());
				}
			else
				d->Add(cmnts[i].c_str());
			}

		d->PopIndentNoNL();
		}

	if ( ! func_args )
		d->PopIndentNoNL();
	}

string RecordType::GetFieldDeprecationWarning(int field, bool has_check) const
	{
	const TypeDecl* decl = FieldDecl(field);
	if ( decl)
		{
		string result;
		if ( const Attr* deprecation = decl->FindAttr(ATTR_DEPRECATED) )
			{
			ConstExpr* expr = static_cast<ConstExpr*>(deprecation->AttrExpr());
			if ( expr )
				{
				StringVal* text = expr->Value()->AsStringVal();
				result = text->CheckString();
				}
			}

		if ( result.empty() )
			return fmt("deprecated (%s%s$%s)", GetName().c_str(), has_check ? "?" : "",
				FieldName(field));
		else
			return fmt("deprecated (%s%s$%s): %s", GetName().c_str(), has_check ? "?" : "",
				FieldName(field), result.c_str());
		}

	return "";
	}

SubNetType::SubNetType() : BroType(TYPE_SUBNET)
	{
	}

void SubNetType::Describe(ODesc* d) const
	{
	if ( d->IsReadable() )
		d->Add("subnet");
	else
		d->Add(int(Tag()));
	}

FileType::FileType(BroType* yield_type)
: BroType(TYPE_FILE)
	{
	yield = yield_type;
	}

FileType::~FileType()
	{
	Unref(yield);
	}

BroType* FileType::YieldType()
	{
	return yield;
	}

void FileType::Describe(ODesc* d) const
	{
	if ( d->IsReadable() )
		{
		d->AddSP("file of");
		yield->Describe(d);
		}
	else
		{
		d->Add(int(Tag()));
		yield->Describe(d);
		}
	}

OpaqueType::OpaqueType(const string& arg_name) : BroType(TYPE_OPAQUE)
	{
	name = arg_name;
	}

void OpaqueType::Describe(ODesc* d) const
	{
	if ( d->IsReadable() )
		d->AddSP("opaque of");
	else
		d->Add(int(Tag()));

	d->Add(name.c_str());
	}

void OpaqueType::DescribeReST(ODesc* d, bool roles_only) const
	{
	d->Add(fmt(":zeek:type:`%s` of %s", type_name(Tag()), name.c_str()));
	}

EnumType::EnumType(const string& name)
	: BroType(TYPE_ENUM)
	{
	counter = 0;
	SetName(name);
	}

EnumType::EnumType(const EnumType* e)
	: BroType(TYPE_ENUM)
	{
	counter = e->counter;
	SetName(e->GetName());

	for ( auto it = e->names.begin(); it != e->names.end(); ++it )
		names[it->first] = it->second;

	vals = e->vals;

	for ( auto& kv : vals )
		::Ref(kv.second);
	}

EnumType* EnumType::ShallowClone()
	{
	if ( counter == 0 )
		return new EnumType(GetName());

	return new EnumType(this);
	}

EnumType::~EnumType()
	{
	for ( auto& kv : vals )
		Unref(kv.second);
	}

// Note, we use reporter->Error() here (not Error()) to include the current script
// location in the error message, rather than the one where the type was
// originally defined.
void EnumType::AddName(const string& module_name, const char* name, bool is_export, Expr* deprecation)
	{
	/* implicit, auto-increment */
	if ( counter < 0)
		{
		reporter->Error("cannot mix explicit enumerator assignment and implicit auto-increment");
		SetError();
		return;
		}
	CheckAndAddName(module_name, name, counter, is_export, deprecation);
	counter++;
	}

void EnumType::AddName(const string& module_name, const char* name, bro_int_t val, bool is_export, Expr* deprecation)
	{
	/* explicit value specified */
	if ( counter > 0 )
		{
		reporter->Error("cannot mix explicit enumerator assignment and implicit auto-increment");
		SetError();
		return;
		}
	counter = -1;
	CheckAndAddName(module_name, name, val, is_export, deprecation);
	}

void EnumType::CheckAndAddName(const string& module_name, const char* name,
                               bro_int_t val, bool is_export, Expr* deprecation)
	{
	if ( Lookup(val) )
		{
		reporter->Error("enumerator value in enumerated type definition already exists");
		SetError();
		return;
		}

	ID* id = lookup_ID(name, module_name.c_str());

	if ( ! id )
		{
		id = install_ID(name, module_name.c_str(), true, is_export);
		id->SetType(this->Ref());
		id->SetEnumConst();

		if ( deprecation )
			id->MakeDeprecated(deprecation);

		zeekygen_mgr->Identifier(id);
		}
	else
		{
		// We allow double-definitions if matching exactly. This is so that
		// we can define an enum both in a *.bif and *.zeek for avoiding
		// cyclic dependencies.
		string fullname = make_full_var_name(module_name.c_str(), name);
		if ( id->Name() != fullname
		     || (id->HasVal() && val != id->ID_Val()->AsEnum())
		     || (names.find(fullname) != names.end() && names[fullname] != val) )
			{
			Unref(id);
			reporter->Error("identifier or enumerator value in enumerated type definition already exists");
			SetError();
			return;
			}

		Unref(id);
		}

	AddNameInternal(module_name, name, val, is_export);

	if ( vals.find(val) == vals.end() )
		vals[val] = new EnumVal(this, val);

	set<BroType*> types = BroType::GetAliases(GetName());
	set<BroType*>::const_iterator it;

	for ( it = types.begin(); it != types.end(); ++it )
		if ( *it != this )
			(*it)->AsEnumType()->AddNameInternal(module_name, name, val,
							     is_export);
	}

void EnumType::AddNameInternal(const string& module_name, const char* name,
                               bro_int_t val, bool is_export)
	{
	string fullname = make_full_var_name(module_name.c_str(), name);
	names[fullname] = val;
	}

bro_int_t EnumType::Lookup(const string& module_name, const char* name) const
	{
	NameMap::const_iterator pos =
		names.find(make_full_var_name(module_name.c_str(), name).c_str());

	if ( pos == names.end() )
		return -1;
	else
		return pos->second;
	}

const char* EnumType::Lookup(bro_int_t value) const
	{
	for ( NameMap::const_iterator iter = names.begin();
	      iter != names.end(); ++iter )
		if ( iter->second == value )
			return iter->first.c_str();

	return 0;
	}

EnumType::enum_name_list EnumType::Names() const
	{
	enum_name_list n;
	for ( NameMap::const_iterator iter = names.begin();
	      iter != names.end(); ++iter )
		n.push_back(std::make_pair(iter->first, iter->second));

	return n;
	}

EnumVal* EnumType::GetVal(bro_int_t i)
	{
	auto it = vals.find(i);
	EnumVal* rval;

	if ( it == vals.end() )
		{
		rval = new EnumVal(this, i);
		vals[i] = rval;
		}
	else
		rval = it->second;

	::Ref(rval);
	return rval;
	}

void EnumType::DescribeReST(ODesc* d, bool roles_only) const
	{
	d->Add(":zeek:type:`enum`");

	// Create temporary, reverse name map so that enums can be documented
	// in ascending order of their actual integral value instead of by name.
	typedef map<bro_int_t, std::string> RevNameMap;

	RevNameMap rev;

	for ( NameMap::const_iterator it = names.begin(); it != names.end(); ++it )
		rev[it->second] = it->first;

	for ( RevNameMap::const_iterator it = rev.begin(); it != rev.end(); ++it )
		{
		d->NL();
		d->PushIndent();

		if ( roles_only )
			d->Add(fmt(":zeek:enum:`%s`", it->second.c_str()));
		else
			d->Add(fmt(".. zeek:enum:: %s %s", it->second.c_str(), GetName().c_str()));

		using zeekygen::IdentifierInfo;
		IdentifierInfo* doc = zeekygen_mgr->GetIdentifierInfo(it->second);

		if ( ! doc )
			{
			reporter->InternalWarning("Enum %s documentation lookup failure",
			                          it->second.c_str());
			continue;
			}

		string enum_from_script;
		string type_from_script;

		if ( doc->GetDeclaringScript() )
			enum_from_script = doc->GetDeclaringScript()->Name();

		IdentifierInfo* type_doc = zeekygen_mgr->GetIdentifierInfo(GetName());

		if ( type_doc && type_doc->GetDeclaringScript() )
			type_from_script = type_doc->GetDeclaringScript()->Name();

		if ( ! enum_from_script.empty() &&
		     enum_from_script != type_from_script )
			{
			d->NL();
			d->PushIndent();
			d->Add(zeekygen::redef_indication(enum_from_script).c_str());
			d->PopIndent();
			}

		vector<string> cmnts = doc->GetComments();

		if ( cmnts.empty() )
			{
			d->PopIndentNoNL();
			continue;
			}

		d->NL();
		d->PushIndent();

		for ( size_t i = 0; i < cmnts.size(); ++i )
			{
			if ( i > 0 )
				d->NL();

			d->Add(cmnts[i].c_str());
			}

		d->PopIndentNoNL();
		d->PopIndentNoNL();
		}
	}

VectorType::VectorType(BroType* element_type)
    : BroType(TYPE_VECTOR), yield_type(element_type)
	{
	}

VectorType* VectorType::ShallowClone()
	{
	return new VectorType(yield_type);
	}

VectorType::~VectorType()
	{
	Unref(yield_type);
	}

BroType* VectorType::YieldType()
	{
	// Work around the fact that we use void internally to mark a vector
	// as being unspecified. When looking at its yield type, we need to
	// return any as that's what other code historically expects for type
	// comparisions.
	if ( IsUnspecifiedVector() )
		{
		BroType* ret = ::base_type(TYPE_ANY);
		Unref(ret); // unref, because this won't be held by anyone.
		assert(ret);
		return ret;
		}

	return yield_type;
	}

const BroType* VectorType::YieldType() const
	{
	// Work around the fact that we use void internally to mark a vector
	// as being unspecified. When looking at its yield type, we need to
	// return any as that's what other code historically expects for type
	// comparisions.
	if ( IsUnspecifiedVector() )
		{
		BroType* ret = ::base_type(TYPE_ANY);
		Unref(ret); // unref, because this won't be held by anyone.
		assert(ret);
		return ret;
		}

	return yield_type;
	}

int VectorType::MatchesIndex(ListExpr*& index) const
	{
	expr_list& el = index->Exprs();

	if ( el.length() != 1 && el.length() != 2)
		return DOES_NOT_MATCH_INDEX;

	if ( el.length() == 2 )
		return MATCHES_INDEX_VECTOR;
	else if ( el[0]->Type()->Tag() == TYPE_VECTOR )
		return (IsIntegral(el[0]->Type()->YieldType()->Tag()) ||
			 IsBool(el[0]->Type()->YieldType()->Tag())) ?
				MATCHES_INDEX_VECTOR : DOES_NOT_MATCH_INDEX;
	else
		return (IsIntegral(el[0]->Type()->Tag()) ||
			 IsBool(el[0]->Type()->Tag())) ?
				MATCHES_INDEX_SCALAR : DOES_NOT_MATCH_INDEX;
	}

bool VectorType::IsUnspecifiedVector() const
	{
	return yield_type->Tag() == TYPE_VOID;
	}

void VectorType::Describe(ODesc* d) const
	{
	if ( d->IsReadable() )
		d->AddSP("vector of");
	else
		d->Add(int(Tag()));

	yield_type->Describe(d);
	}

void VectorType::DescribeReST(ODesc* d, bool roles_only) const
	{
	d->Add(fmt(":zeek:type:`%s` of ", type_name(Tag())));

	if ( yield_type->GetName().empty() )
		yield_type->DescribeReST(d, roles_only);
	else
		d->Add(fmt(":zeek:type:`%s`", yield_type->GetName().c_str()));
	}

BroType* base_type_no_ref(TypeTag tag)
	{
	static BroType* base_types[NUM_TYPES];

	// We could check here that "tag" actually corresponds to a BRO
	// basic type.

	int t = int(tag);
	if ( ! base_types[t] )
		{
		base_types[t] = new BroType(tag, true);
		// Give the base types a pseudo-location for easier identification.
		Location l(type_name(tag), 0, 0, 0, 0);
		base_types[t]->SetLocationInfo(&l);
		}

	return base_types[t];
	}


// Returns true if t1 is initialization-compatible with t2 (i.e., if an
// initializer with type t1 can be used to initialize a value with type t2),
// false otherwise.  Assumes that t1's tag is different from t2's.  Note
// that the test is in only one direction - we don't check whether t2 is
// initialization-compatible with t1.
static int is_init_compat(const BroType* t1, const BroType* t2)
	{
	if ( t1->Tag() == TYPE_LIST )
		{
		if ( t2->Tag() == TYPE_RECORD )
			return 1;
		else
			return t1->AsTypeList()->AllMatch(t2, 1);
		}

	if ( t1->IsSet() )
		return same_type(t1->AsSetType()->Indices(), t2, 1);

	return 0;
	}

int same_type(const BroType* t1, const BroType* t2, int is_init, bool match_record_field_names)
	{
	if ( t1 == t2 ||
	     t1->Tag() == TYPE_ANY ||
	     t2->Tag() == TYPE_ANY )
		return 1;

	t1 = flatten_type(t1);
	t2 = flatten_type(t2);
	if ( t1 == t2 )
		return 1;

	if ( t1->Tag() != t2->Tag() )
		{
		if ( is_init )
			return is_init_compat(t1, t2) || is_init_compat(t2, t1);

		return 0;
		}

	switch ( t1->Tag() ) {
	case TYPE_VOID:
	case TYPE_BOOL:
	case TYPE_INT:
	case TYPE_COUNT:
	case TYPE_COUNTER:
	case TYPE_DOUBLE:
	case TYPE_TIME:
	case TYPE_INTERVAL:
	case TYPE_STRING:
	case TYPE_PATTERN:
	case TYPE_TIMER:
	case TYPE_PORT:
	case TYPE_ADDR:
	case TYPE_SUBNET:
	case TYPE_ANY:
	case TYPE_ERROR:
		return 1;

	case TYPE_ENUM:
		// We should probably check to see whether all of the
		// enumerations are present and in the same location.
		// FIXME: Yes, but perhaps we should better return
		// true per default?
		return 1;

	case TYPE_TABLE:
		{
		const IndexType* it1 = (const IndexType*) t1;
		const IndexType* it2 = (const IndexType*) t2;

		TypeList* tl1 = it1->Indices();
		TypeList* tl2 = it2->Indices();

		if ( tl1 || tl2 )
			{
			if ( ! tl1 || ! tl2 || ! same_type(tl1, tl2, is_init, match_record_field_names) )
				return 0;
			}

		const BroType* y1 = t1->YieldType();
		const BroType* y2 = t2->YieldType();

		if ( y1 || y2 )
			{
			if ( ! y1 || ! y2 || ! same_type(y1, y2, is_init, match_record_field_names) )
				return 0;
			}

		return 1;
		}

	case TYPE_FUNC:
		{
		const FuncType* ft1 = (const FuncType*) t1;
		const FuncType* ft2 = (const FuncType*) t2;

		if ( ft1->Flavor() != ft2->Flavor() )
			return 0;

		if ( t1->YieldType() || t2->YieldType() )
			{
			if ( ! t1->YieldType() || ! t2->YieldType() ||
			     ! same_type(t1->YieldType(), t2->YieldType(), is_init, match_record_field_names) )
				return 0;
			}

		return ft1->CheckArgs(ft2->ArgTypes()->Types(), is_init);
		}

	case TYPE_RECORD:
		{
		const RecordType* rt1 = (const RecordType*) t1;
		const RecordType* rt2 = (const RecordType*) t2;

		if ( rt1->NumFields() != rt2->NumFields() )
			return 0;

		for ( int i = 0; i < rt1->NumFields(); ++i )
			{
			const TypeDecl* td1 = rt1->FieldDecl(i);
			const TypeDecl* td2 = rt2->FieldDecl(i);

			if ( (match_record_field_names && ! streq(td1->id, td2->id)) ||
			     ! same_type(td1->type, td2->type, is_init, match_record_field_names) )
				return 0;
			}

		return 1;
		}

	case TYPE_LIST:
		{
		const type_list* tl1 = t1->AsTypeList()->Types();
		const type_list* tl2 = t2->AsTypeList()->Types();

		if ( tl1->length() != tl2->length() )
			return 0;

		loop_over_list(*tl1, i)
			if ( ! same_type((*tl1)[i], (*tl2)[i], is_init, match_record_field_names) )
				return 0;

		return 1;
		}

	case TYPE_VECTOR:
	case TYPE_FILE:
		return same_type(t1->YieldType(), t2->YieldType(), is_init, match_record_field_names);

	case TYPE_OPAQUE:
		{
		const OpaqueType* ot1 = (const OpaqueType*) t1;
		const OpaqueType* ot2 = (const OpaqueType*) t2;
		return ot1->Name() == ot2->Name() ? 1 : 0;
		}

	case TYPE_TYPE:
		return same_type(t1, t2, is_init, match_record_field_names);

	case TYPE_UNION:
		reporter->Error("union type in same_type()");
	}
	return 0;
	}

int same_attrs(const Attributes* a1, const Attributes* a2)
	{
	if ( ! a1 )
		return (a2 == 0);

	if ( ! a2 )
		return (a1 == 0);

	return (*a1 == *a2);
	}

int record_promotion_compatible(const RecordType* super_rec,
				const RecordType* sub_rec)
	{
	for ( int i = 0; i < sub_rec->NumFields(); ++i )
		{
		int o = super_rec->FieldOffset(sub_rec->FieldName(i));

		if ( o < 0 )
			// Orphaned field.
			continue;

		BroType* sub_field_type = sub_rec->FieldType(i);
		BroType* super_field_type = super_rec->FieldType(o);

		if ( same_type(sub_field_type, super_field_type) )
			continue;

		if ( sub_field_type->Tag() != TYPE_RECORD )
			return 0;

		if ( super_field_type->Tag() != TYPE_RECORD )
			return 0;

		if ( ! record_promotion_compatible(super_field_type->AsRecordType(),
		                                   sub_field_type->AsRecordType()) )
			return 0;
		}

	return 1;
	}

const BroType* flatten_type(const BroType* t)
	{
	if ( t->Tag() != TYPE_LIST )
		return t;

	const TypeList* tl = t->AsTypeList();

	if ( tl->IsPure() )
		return tl->PureType();

	const type_list* types = tl->Types();

	if ( types->length() == 0 )
		reporter->InternalError("empty type list in flatten_type");

	const BroType* ft = (*types)[0];
	if ( types->length() == 1 || tl->AllMatch(ft, 0) )
		return ft;

	return t;
	}

BroType* flatten_type(BroType* t)
	{
	return (BroType*) flatten_type((const BroType*) t);
	}

int is_assignable(BroType* t)
	{
	switch ( t->Tag() ) {
	case TYPE_BOOL:
	case TYPE_INT:
	case TYPE_COUNT:
	case TYPE_COUNTER:
	case TYPE_DOUBLE:
	case TYPE_TIME:
	case TYPE_INTERVAL:
	case TYPE_STRING:
	case TYPE_PATTERN:
	case TYPE_ENUM:
	case TYPE_TIMER:
	case TYPE_PORT:
	case TYPE_ADDR:
	case TYPE_SUBNET:
	case TYPE_RECORD:
	case TYPE_FUNC:
	case TYPE_ANY:
	case TYPE_ERROR:
	case TYPE_LIST:
		return 1;

	case TYPE_VECTOR:
	case TYPE_FILE:
	case TYPE_OPAQUE:
	case TYPE_TABLE:
	case TYPE_TYPE:
		return 1;

	case TYPE_VOID:
		return 0;

	case TYPE_UNION:
		reporter->Error("union type in is_assignable()");
	}

	return 0;
	}

#define CHECK_TYPE(t) \
	if ( t1 == t || t2 == t ) \
		return t;

TypeTag max_type(TypeTag t1, TypeTag t2)
	{
	if ( t1 == TYPE_INTERVAL || t1 == TYPE_TIME )
		t1 = TYPE_DOUBLE;
	if ( t2 == TYPE_INTERVAL || t2 == TYPE_TIME )
		t2 = TYPE_DOUBLE;

	if ( BothArithmetic(t1, t2) )
		{
		CHECK_TYPE(TYPE_DOUBLE);
		CHECK_TYPE(TYPE_INT);
		CHECK_TYPE(TYPE_COUNT);

		// Note - mixing two TYPE_COUNTER's still promotes to
		// a TYPE_COUNT.
		return TYPE_COUNT;
		}
	else
		{
		reporter->InternalError("non-arithmetic tags in max_type()");
		return TYPE_ERROR;
		}
	}

BroType* merge_types(const BroType* t1, const BroType* t2)
	{
	t1 = flatten_type(t1);
	t2 = flatten_type(t2);

	TypeTag tg1 = t1->Tag();
	TypeTag tg2 = t2->Tag();

	if ( BothArithmetic(tg1, tg2) )
		return base_type(max_type(tg1, tg2));

	if ( tg1 != tg2 )
		{
		t1->Error("incompatible types", t2);
		return 0;
		}

	switch ( tg1 ) {
	case TYPE_TIME:
	case TYPE_INTERVAL:
	case TYPE_STRING:
	case TYPE_PATTERN:
	case TYPE_TIMER:
	case TYPE_PORT:
	case TYPE_ADDR:
	case TYPE_SUBNET:
	case TYPE_BOOL:
	case TYPE_ANY:
	case TYPE_ERROR:
		return base_type(tg1);

	case TYPE_ENUM:
		{
		// Could compare pointers t1 == t2, but maybe there's someone out
		// there creating clones of the type, so safer to compare name.
		if ( t1->GetName() != t2->GetName() )
			{
			std::string msg = fmt("incompatible enum types: '%s' and '%s'",
			                      t1->GetName().data(), t2->GetName().data());

			t1->Error(msg.data(), t2);
			return 0;
			}

		// Doing a lookup here as a roundabout way of ref-ing t1, without
		// changing the function params which has t1 as const and also
		// (potentially) avoiding a pitfall mentioned earlier about clones.
		auto id = global_scope()->Lookup(t1->GetName());

		if ( id && id->AsType() && id->AsType()->Tag() == TYPE_ENUM )
			// It should make most sense to return the real type here rather
			// than a copy since it may be redef'd later in parsing.  If we
			// return a copy, then whoever is using this return value won't
			// actually see those changes from the redef.
			return id->AsType()->Ref();

		std::string msg = fmt("incompatible enum types: '%s' and '%s'"
		                      " ('%s' enum type ID is invalid)",
		                      t1->GetName().data(), t2->GetName().data(),
		                      t1->GetName().data());
		t1->Error(msg.data(), t2);
		return 0;
		}

	case TYPE_TABLE:
		{
		const IndexType* it1 = (const IndexType*) t1;
		const IndexType* it2 = (const IndexType*) t2;

		const type_list* tl1 = it1->IndexTypes();
		const type_list* tl2 = it2->IndexTypes();
		TypeList* tl3 = 0;

		if ( tl1 || tl2 )
			{
			if ( ! tl1 || ! tl2 || tl1->length() != tl2->length() )
				{
				t1->Error("incompatible types", t2);
				return 0;
				}

			tl3 = new TypeList();

			loop_over_list(*tl1, i)
				{
				BroType* tl3_i = merge_types((*tl1)[i], (*tl2)[i]);
				if ( ! tl3_i )
					{
					Unref(tl3);
					return 0;
					}

				tl3->Append(tl3_i);
				}
			}

		const BroType* y1 = t1->YieldType();
		const BroType* y2 = t2->YieldType();
		BroType* y3 = 0;

		if ( y1 || y2 )
			{
			if ( ! y1 || ! y2 )
				{
				t1->Error("incompatible types", t2);
				Unref(tl3);
				return 0;
				}

			y3 = merge_types(y1, y2);
			if ( ! y3 )
				{
				Unref(tl3);
				return 0;
				}
			}

		if ( t1->IsSet() )
			return new SetType(tl3, 0);
		else
			return new TableType(tl3, y3);
		}

	case TYPE_FUNC:
		{
		if ( ! same_type(t1, t2) )
			{
			t1->Error("incompatible types", t2);
			return 0;
			}

		const FuncType* ft1 = (const FuncType*) t1;
		const FuncType* ft2 = (const FuncType*) t1;
		BroType* args = merge_types(ft1->Args(), ft2->Args());
		BroType* yield = t1->YieldType() ?
			merge_types(t1->YieldType(), t2->YieldType()) : 0;

		return new FuncType(args->AsRecordType(), yield, ft1->Flavor());
		}

	case TYPE_RECORD:
		{
		const RecordType* rt1 = (const RecordType*) t1;
		const RecordType* rt2 = (const RecordType*) t2;

		if ( rt1->NumFields() != rt2->NumFields() )
			return 0;

		type_decl_list* tdl3 = new type_decl_list(rt1->NumFields());

		for ( int i = 0; i < rt1->NumFields(); ++i )
			{
			const TypeDecl* td1 = rt1->FieldDecl(i);
			const TypeDecl* td2 = rt2->FieldDecl(i);
			BroType* tdl3_i = merge_types(td1->type, td2->type);

			if ( ! streq(td1->id, td2->id) || ! tdl3_i )
				{
				t1->Error("incompatible record fields", t2);
				delete tdl3;
				Unref(tdl3_i);
				return 0;
				}

			tdl3->push_back(new TypeDecl(tdl3_i, copy_string(td1->id)));
			}

		return new RecordType(tdl3);
		}

	case TYPE_LIST:
		{
		const TypeList* tl1 = t1->AsTypeList();
		const TypeList* tl2 = t2->AsTypeList();

		if ( tl1->IsPure() != tl2->IsPure() )
			{
			tl1->Error("incompatible lists", tl2);
			return 0;
			}

		const type_list* l1 = tl1->Types();
		const type_list* l2 = tl2->Types();

		if ( l1->length() == 0 || l2->length() == 0 )
			{
			if ( l1->length() == 0 )
				tl1->Error("empty list");
			else
				tl2->Error("empty list");
			return 0;
			}

		if ( tl1->IsPure() )
			{
			// We will be expanding the pure list when converting
			// the initialization expression into a set of values.
			// So the merge type of the list is the type of one
			// of the elements, providing they're consistent.
			return merge_types((*l1)[0], (*l2)[0]);
			}

		// Impure lists - must have the same size and match element
		// by element.
		if ( l1->length() != l2->length() )
			{
			tl1->Error("different number of indices", tl2);
			return 0;
			}

		TypeList* tl3 = new TypeList();
		loop_over_list(*l1, i)
			tl3->Append(merge_types((*l1)[i], (*l2)[i]));

		return tl3;
		}

	case TYPE_VECTOR:
		if ( ! same_type(t1->YieldType(), t2->YieldType()) )
			{
			t1->Error("incompatible types", t2);
			return 0;
			}

		return new VectorType(merge_types(t1->YieldType(), t2->YieldType()));

	case TYPE_FILE:
		if ( ! same_type(t1->YieldType(), t2->YieldType()) )
			{
			t1->Error("incompatible types", t2);
			return 0;
			}

		return new FileType(merge_types(t1->YieldType(), t2->YieldType()));

	case TYPE_UNION:
		reporter->InternalError("union type in merge_types()");
		return 0;

	default:
		reporter->InternalError("bad type in merge_types()");
		return 0;
	}
	}

BroType* merge_type_list(ListExpr* elements)
	{
	TypeList* tl_type = elements->Type()->AsTypeList();
	type_list* tl = tl_type->Types();

	if ( tl->length() < 1 )
		{
		reporter->Error("no type can be inferred for empty list");
		return 0;
		}

	BroType* t = (*tl)[0]->Ref();

	if ( tl->length() == 1 )
		return t;

	for ( int i = 1; t && i < tl->length(); ++i )
		{
		BroType* t_new = merge_types(t, (*tl)[i]);
		Unref(t);
		t = t_new;
		}

	if ( ! t )
		reporter->Error("inconsistent types in list");

	return t;
	}

// Reduces an aggregate type.
static BroType* reduce_type(BroType* t)
	{
	if ( t->Tag() == TYPE_LIST )
		return flatten_type(t);

	else if ( t->IsSet() )
		{
		TypeList* tl = t->AsTableType()->Indices();
		if ( tl->Types()->length() == 1 )
			return (*tl->Types())[0];
		else
			return tl;
		}

	else
		return t;
	}

BroType* init_type(Expr* init)
	{
	if ( init->Tag() != EXPR_LIST )
		{
		BroType* t = init->InitType();
		if ( ! t )
			return 0;

		if ( t->Tag() == TYPE_LIST &&
		     t->AsTypeList()->Types()->length() != 1 )
			{
			init->Error("list used in scalar initialization");
			Unref(t);
			return 0;
			}

		return t;
		}

	ListExpr* init_list = init->AsListExpr();
	const expr_list& el = init_list->Exprs();

	if ( el.length() == 0 )
		{
		init->Error("empty list in untyped initialization");
		return 0;
		}

	// Could be a record, a set, or a list of table elements.
	Expr* e0 = el[0];
	if ( e0->IsRecordElement(0) )
		// ListExpr's know how to build a record from their
		// components.
		return init_list->InitType();

	BroType* t = e0->InitType();
	if ( t )
		t = reduce_type(t);
	if ( ! t )
		return 0;

	for ( int i = 1; t && i < el.length(); ++i )
		{
		BroType* el_t = el[i]->InitType();
		BroType* ti = el_t ? reduce_type(el_t) : 0;
		if ( ! ti )
			{
			Unref(t);
			return 0;
			}

		if ( same_type(t, ti) )
			{
			Unref(ti);
			continue;
			}

		BroType* t_merge = merge_types(t, ti);
		Unref(t);
		Unref(ti);
		t = t_merge;
		}

	if ( ! t )
		{
		init->Error("type error in initialization");
		return 0;
		}

	if ( t->Tag() == TYPE_TABLE && ! t->AsTableType()->IsSet() )
		// A list of table elements.
		return t;

	// A set.  If the index type isn't yet a type list, make
	// it one, as that's what's required for creating a set type.
	if ( t->Tag() != TYPE_LIST )
		{
		TypeList* tl = new TypeList(t);
		tl->Append(t);
		t = tl;
		}

	return new SetType(t->AsTypeList(), 0);
	}

bool is_atomic_type(const BroType* t)
	{
	switch ( t->InternalType() ) {
	case TYPE_INTERNAL_INT:
	case TYPE_INTERNAL_UNSIGNED:
	case TYPE_INTERNAL_DOUBLE:
	case TYPE_INTERNAL_STRING:
	case TYPE_INTERNAL_ADDR:
	case TYPE_INTERNAL_SUBNET:
		return true;
	default:
		return false;
	}
	}<|MERGE_RESOLUTION|>--- conflicted
+++ resolved
@@ -392,11 +392,7 @@
 		// Allow functions, since they can be compared
 		// for Func* pointer equality.
 		if ( t == TYPE_INTERNAL_OTHER && tli->Tag() != TYPE_FUNC &&
-<<<<<<< HEAD
-		     tli->Tag() != TYPE_RECORD && tli->Tag() != TYPE_PATTERN)
-=======
 		     tli->Tag() != TYPE_RECORD && tli->Tag() != TYPE_PATTERN )
->>>>>>> fb77351c
 			{
 			tli->Error("bad index type");
 			SetError();
