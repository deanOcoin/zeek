--- conflicted
+++ resolved
@@ -84,7 +84,6 @@
 #endif
 	}
 
-<<<<<<< HEAD
 #define CONVERTER(tag, ctype, name) \
 	ctype name() \
 		{ \
@@ -115,10 +114,7 @@
 CONVERTERS(zeek::TYPE_ENUM, EnumVal*, Val::AsEnumVal)
 CONVERTERS(zeek::TYPE_OPAQUE, OpaqueVal*, Val::AsOpaqueVal)
 
-IntrusivePtr<Val> Val::CloneState::NewClone(Val* src, IntrusivePtr<Val> dst)
-=======
 ValPtr Val::CloneState::NewClone(Val* src, ValPtr dst)
->>>>>>> 45d2c966
 	{
 	clones.insert(std::make_pair(src, dst.get()));
 	return dst;
