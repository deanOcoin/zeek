--- conflicted
+++ resolved
@@ -90,10 +90,7 @@
 		// ongoing mail transaction.
 		if ( mail )
 			mail->Undelivered(len);
-<<<<<<< HEAD
-=======
-
->>>>>>> b9b691e3
+
 		EndData();
 		}
 
