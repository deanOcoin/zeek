--- conflicted
+++ resolved
@@ -17,11 +17,7 @@
 export {
 	## The SSH protocol logging stream identifier.
 	redef enum Log::ID += { LOG };
-<<<<<<< HEAD
-	
-=======
 
->>>>>>> 69c73631
 	type Info: record {
 		## Time when the SSH connection began.
 		ts:              time         &log;
@@ -30,15 +26,9 @@
 		## The connection's 4-tuple of endpoint addresses/ports.
 		id:              conn_id      &log;
 		## Indicates if the login was heuristically guessed to be "success",
-<<<<<<< HEAD
-		## "failure", or "undetermined".  
-		status:          string       &log &default="undetermined";
-		## Direction of the connection.  If the client was a local host 
-=======
 		## "failure", or "undetermined".
 		status:          string       &log &default="undetermined";
 		## Direction of the connection.  If the client was a local host
->>>>>>> 69c73631
 		## logging into an external host, this would be OUTBOUND. INBOUND
 		## would be set for the opposite situation.
 		# TODO: handle local-local and remote-remote better.
@@ -60,11 +50,7 @@
 	## The size in bytes of data sent by the server at which the SSH
 	## connection is presumed to be successful.
 	const authentication_data_size = 4000 &redef;
-<<<<<<< HEAD
-	
-=======
 
->>>>>>> 69c73631
 	## If true, we tell the event engine to not look at further data
 	## packets after the initial SSH handshake. Helps with performance
 	## (especially with large file transfers) but precludes some
@@ -116,23 +102,6 @@
 	# If already done watching this connection, just return.
 	if ( c$ssh$done )
 		return;
-<<<<<<< HEAD
-	
-	if ( done )
-		{
-		# If this connection is done, then we can look to see if 
-		# this matches the conditions for a failed login.  Failed
-		# logins are only detected at connection state removal.
-
-		if ( # Require originators to have sent at least 50 bytes. 
-		     c$orig$size > 50 &&
-		     # Responders must be below 4000 bytes.
-		     c$resp$size < 4000 && 
-		     # Responder must have sent fewer than 40 packets.
-		     c$resp$num_pkts < 40 &&
-		     # If there was a content gap we can't reliably do this heuristic.
-		     c?$conn && c$conn$missed_bytes == 0)# && 
-=======
 
 	if ( done )
 		{
@@ -148,7 +117,6 @@
 		     c$resp$num_pkts < 40 &&
 		     # If there was a content gap we can't reliably do this heuristic.
 		     c?$conn && c$conn$missed_bytes == 0)# &&
->>>>>>> 69c73631
 		     # Only "normal" connections can count.
 		     #c$conn?$conn_state && c$conn$conn_state in valid_states )
 			{
@@ -179,21 +147,13 @@
 
 	# Set the direction for the log.
 	c$ssh$direction = Site::is_local_addr(c$id$orig_h) ? OUTBOUND : INBOUND;
-<<<<<<< HEAD
-	
-=======
 
->>>>>>> 69c73631
 	# Set the "done" flag to prevent the watching event from rescheduling
 	# after detection is done.
 	c$ssh$done=T;
 
 	Log::write(SSH::LOG, c$ssh);
-<<<<<<< HEAD
-	
-=======
 
->>>>>>> 69c73631
 	if ( skip_processing_after_detection )
 		{
 		# Stop watching this connection, we don't care about it anymore.
