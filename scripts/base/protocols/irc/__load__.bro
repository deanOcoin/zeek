@load ./main
@load ./dcc-send
<<<<<<< HEAD
@load ./files
=======
@load ./file-analysis

@load-sigs ./dpd.sig
>>>>>>> 8322bbfd
<|MERGE_RESOLUTION|>--- conflicted
+++ resolved
@@ -1,9 +1,5 @@
 @load ./main
 @load ./dcc-send
-<<<<<<< HEAD
 @load ./files
-=======
-@load ./file-analysis
 
-@load-sigs ./dpd.sig
->>>>>>> 8322bbfd
+@load-sigs ./dpd.sig