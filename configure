--- conflicted
+++ resolved
@@ -41,11 +41,6 @@
     --enable-perftools-debug use Google's perftools for debugging
     --enable-jemalloc      link against jemalloc
     --enable-ruby          build ruby bindings for broccoli (deprecated)
-<<<<<<< HEAD
-=======
-    --enable-broker        enable use of the Broker communication library
-                           (requires C++ Actor Framework)
->>>>>>> 04d41dce
     --disable-broccoli     don't build or install the Broccoli library
     --disable-broctl       don't install Broctl
     --disable-auxtools     don't build or install auxiliary tools
@@ -130,7 +125,7 @@
 append_cache_entry ENABLE_PERFTOOLS     BOOL   false
 append_cache_entry ENABLE_PERFTOOLS_DEBUG BOOL false
 append_cache_entry ENABLE_JEMALLOC      BOOL   false
-append_cache_entry ENABLE_BROKER        BOOL   false
+append_cache_entry ENABLE_BROKER        BOOL   true
 append_cache_entry BinPAC_SKIP_INSTALL  BOOL   true
 append_cache_entry BUILD_SHARED_LIBS    BOOL   true
 append_cache_entry INSTALL_AUX_TOOLS    BOOL   true
@@ -164,10 +159,6 @@
             append_cache_entry CMAKE_INSTALL_PREFIX PATH   $optarg
             append_cache_entry BRO_ROOT_DIR         PATH   $optarg
             append_cache_entry PY_MOD_INSTALL_DIR   PATH   $optarg/lib/broctl
-<<<<<<< HEAD
-            append_cache_entry BROKER_PYTHON_HOME   PATH   $optarg
-=======
->>>>>>> 04d41dce
             ;;
         --scriptdir=*)
             append_cache_entry BRO_SCRIPT_INSTALL_PATH STRING $optarg
@@ -202,14 +193,6 @@
         --enable-jemalloc)
             append_cache_entry ENABLE_JEMALLOC     BOOL   true
             ;;
-<<<<<<< HEAD
-=======
-        --enable-broker)
-            append_cache_entry ENABLE_BROKER        BOOL   true
-            ;;
-        --disable-broker)
-            ;;
->>>>>>> 04d41dce
         --disable-broccoli)
             append_cache_entry INSTALL_BROCCOLI     BOOL   false
             ;;
