#separator \x09
#set_separator	\x2c
#empty_field	\x45\x4d\x50\x54\x59
#unset_field	\x2d
#path	ssh
#fields	b	i	e	c	p	sn	a	d	t	iv	s	sc	ss	se	vc	ve	f
<<<<<<< HEAD
#types	bool	int	enum	count	port	subnet	addr	double	time	interval	string	table	table	table	vector	vector	func
T	-42	SSH::LOG	21	123	10.0.0.0/24	1.2.3.4	3.14	1323276169.782634	100.000000	hurz	2,4,1,3	CC,AA,BB	EMPTY	10,20,30	EMPTY	SSH::foo\x0a{ \x0aif (0 < SSH::i) \x0a\x09return (Foo);\x0aelse\x0a\x09return (Bar);\x0a\x0a}
=======
#types	bool	int	enum	count	port	subnet	addr	double	time	interval	string	table[count]	table[string]	table[string]	vector[count]	vector[string]	func
T	-42	SSH::LOG	21	123	10.0.0.0/24	1.2.3.4	3.14	1323292210.836187	100.000000	hurz	2,4,1,3	CC,AA,BB	EMPTY	10,20,30	EMPTY	SSH::foo\x0a{ \x0aif (0 < SSH::i) \x0a\x09return (Foo);\x0aelse\x0a\x09return (Bar);\x0a\x0a}
>>>>>>> 35fa52ea
<|MERGE_RESOLUTION|>--- conflicted
+++ resolved
@@ -1,13 +1,5 @@
 #separator \x09
-#set_separator	\x2c
-#empty_field	\x45\x4d\x50\x54\x59
-#unset_field	\x2d
 #path	ssh
 #fields	b	i	e	c	p	sn	a	d	t	iv	s	sc	ss	se	vc	ve	f
-<<<<<<< HEAD
-#types	bool	int	enum	count	port	subnet	addr	double	time	interval	string	table	table	table	vector	vector	func
-T	-42	SSH::LOG	21	123	10.0.0.0/24	1.2.3.4	3.14	1323276169.782634	100.000000	hurz	2,4,1,3	CC,AA,BB	EMPTY	10,20,30	EMPTY	SSH::foo\x0a{ \x0aif (0 < SSH::i) \x0a\x09return (Foo);\x0aelse\x0a\x09return (Bar);\x0a\x0a}
-=======
 #types	bool	int	enum	count	port	subnet	addr	double	time	interval	string	table[count]	table[string]	table[string]	vector[count]	vector[string]	func
-T	-42	SSH::LOG	21	123	10.0.0.0/24	1.2.3.4	3.14	1323292210.836187	100.000000	hurz	2,4,1,3	CC,AA,BB	EMPTY	10,20,30	EMPTY	SSH::foo\x0a{ \x0aif (0 < SSH::i) \x0a\x09return (Foo);\x0aelse\x0a\x09return (Bar);\x0a\x0a}
->>>>>>> 35fa52ea
+T	-42	SSH::LOG	21	123	10.0.0.0/24	1.2.3.4	3.14	1323292210.836187	100.000000	hurz	2,4,1,3	CC,AA,BB	EMPTY	10,20,30	EMPTY	SSH::foo\x0a{ \x0aif (0 < SSH::i) \x0a\x09return (Foo);\x0aelse\x0a\x09return (Bar);\x0a\x0a}